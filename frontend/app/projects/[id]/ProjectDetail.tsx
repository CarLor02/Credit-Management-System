
'use client';

import Link from 'next/link';
import { useState, useEffect, useCallback, useRef } from 'react';
import { useRouter } from 'next/navigation';
import Header from '@/components/Header';
import CreateProjectModal from '../CreateProjectModal';
import DocumentPreview from '@/components/DocumentPreview';
import ReportPreview from '@/components/ReportPreview';
import { projectService } from '@/services/projectService';
import { documentService } from '@/services/documentService';
import { BusinessStatus, TimelineEvent } from '@/services/projectDetailService';
import { apiClient } from '@/services/api';
import { Project } from '@/services/projectService';
import { useNotification } from '@/contexts/NotificationContext';
import { useConfirm } from '@/contexts/ConfirmContext';
import { streamingContentService } from '@/services/streamingContentService';

interface ProjectDetailProps {
  projectId: string;
}

export default function ProjectDetail({ projectId }: ProjectDetailProps) {
  const [activeTab, setActiveTab] = useState('overview');
  const [showDownloadModal, setShowDownloadModal] = useState(false);
  const [showEditModal, setShowEditModal] = useState(false);

  const [project, setProject] = useState<Project | null>(null);
  const [loading, setLoading] = useState(true);
  const [error, setError] = useState<string | null>(null);

  // 项目文档状态
  const [documents, setDocuments] = useState<any[]>([]);
  const [documentsLoading, setDocumentsLoading] = useState(true);
  const [documentPolling, setDocumentPolling] = useState<NodeJS.Timeout | null>(null);

  // 预览相关状态
  const [previewDocument, setPreviewDocument] = useState<{ id: number; name: string } | null>(null);

  // 项目详情数据状态
  const [financialData, setFinancialData] = useState<any>(null);
  const [businessStatus, setBusinessStatus] = useState<BusinessStatus | null>(null);
  const [timelineEvents, setTimelineEvents] = useState<TimelineEvent[]>([]);
  const [financialLoading, setFinancialLoading] = useState(false);
  const [businessLoading, setBusinessLoading] = useState(false);
  const [timelineLoading, setTimelineLoading] = useState(false);

  const router = useRouter();
  const { addNotification } = useNotification();
  const { showConfirm } = useConfirm();

  // 加载项目数据
  useEffect(() => {
    const fetchProject = async () => {
      try {
        setLoading(true);
        setError(null);
        
        // 添加最小加载时间，避免闪烁
        const [response] = await Promise.all([
          projectService.getProjectById(parseInt(projectId)),
          new Promise(resolve => setTimeout(resolve, 300)) // 最小300ms加载时间
        ]);
        
        if (response.success && response.data) {
          setProject(response.data);
          
          // 🔧 修复：根据项目的实际状态同步流式内容服务
          console.log('🔄 同步流式内容服务状态，项目状态:', response.data.report_status);
          
          // 如果报告已生成完成，确保流式内容服务不处于生成状态
          if (response.data.report_status === 'generated') {
            streamingContentService.setGeneratingStatus(parseInt(projectId), false);
            console.log('✅ 报告已完成，设置流式内容服务为非生成状态');
          } else if (response.data.report_status === 'generating') {
            streamingContentService.setGeneratingStatus(parseInt(projectId), true);
            console.log('🔄 报告正在生成，设置流式内容服务为生成状态');
          } else {
            // 其他状态（如 not_generated, cancelled, error）都设置为非生成状态
            streamingContentService.setGeneratingStatus(parseInt(projectId), false);
            console.log('⏹️ 报告未生成或已取消，设置流式内容服务为非生成状态');
          }
        } else {
          setError(response.error || '加载项目失败');
        }
      } catch (err) {
        setError('网络错误，请稍后重试');
        console.error('Load project error:', err);
      } finally {
        setLoading(false);
      }
    };

    fetchProject();
  }, [projectId]);

  // 加载项目文档
  useEffect(() => {
    const fetchDocuments = async () => {
      if (!project?.id) return; // 如果没有项目ID，不加载文档
      
      try {
        setDocumentsLoading(true);
        const response = await documentService.getDocuments({
          project_id: project.id
        });

        if (response.success && response.data) {
          setDocuments(response.data);
          
          // 检查是否有处理中的文档，如果有则启动轮询
          const processingDocs = response.data.filter(doc => 
            doc.status === 'processing' || doc.status === 'uploading' || 
            doc.status === 'uploading_to_kb' || doc.status === 'parsing_kb'
          );
          
          if (processingDocs.length > 0) {
            startDocumentPolling();
          } else {
            stopDocumentPolling();
          }
        }
      } catch (err) {
        console.error('Load documents error:', err);
        setDocuments([]);
      } finally {
        setDocumentsLoading(false);
      }
    };

    fetchDocuments();
  }, [project?.id]); // eslint-disable-line react-hooks/exhaustive-deps

  // 启动文档轮询
  const startDocumentPolling = () => {
    if (documentPolling) {
      clearInterval(documentPolling);
    }
    
    const interval = setInterval(async () => {
      try {
        if (!project?.id) return; // 如果没有项目ID，停止轮询
        
        const response = await documentService.getDocuments({
          project_id: project.id
        });
        
        if (response.success && response.data) {
          setDocuments(response.data);
          
          // 检查是否还有处理中的文档
          const processingDocs = response.data.filter(doc => 
            doc.status === 'processing' || doc.status === 'uploading' ||
            doc.status === 'uploading_to_kb' || doc.status === 'parsing_kb'
          );
          
          if (processingDocs.length === 0) {
            stopDocumentPolling();
          }
        }
      } catch (err) {
        console.error('Polling documents error:', err);
      }
    }, 2000); // 每2秒轮询一次
    
    setDocumentPolling(interval);
  };

  // 停止文档轮询
  const stopDocumentPolling = () => {
    if (documentPolling) {
      clearInterval(documentPolling);
      setDocumentPolling(null);
    }
  };

  // 组件卸载时停止轮询
  useEffect(() => {
    return () => {
      stopDocumentPolling();
    };
  }, [documentPolling]); // eslint-disable-line react-hooks/exhaustive-deps



  // 加载财务分析数据
  const loadFinancialData = async () => {
    if (!project || project.type !== 'enterprise') return;

    try {
      setFinancialLoading(true);

      // TODO: 暂时使用默认数据，后续实现真实API调用
      // const response = await projectDetailService.getFinancialAnalysis(project.id);

      // 使用默认财务数据
      const defaultFinancialData = {
        revenue: { current: 0, previous: 0, growth: 0 },
        profit: { current: 0, previous: 0, growth: 0 },
        assets: { current: 0, previous: 0, growth: 0 },
        liabilities: { current: 0, previous: 0, growth: 0 }
      };

      setFinancialData(defaultFinancialData);
    } catch (err) {
      console.error('Load financial data error:', err);
    } finally {
      setFinancialLoading(false);
    }
  };

  // 加载经营状况数据
  const loadBusinessStatus = async () => {
    if (!project || project.type !== 'enterprise') return;

    try {
      setBusinessLoading(true);

      // TODO: 暂时使用默认数据，后续实现真实API调用
      // const response = await projectDetailService.getBusinessStatus(project.id);

      // 使用默认经营状况数据
      const defaultBusinessStatus = {
        operatingStatus: 'normal' as const,
        creditRating: 'A',
        riskLevel: 'low' as const,
        complianceScore: 85,
        marketPosition: '行业领先',
        businessScope: ['金融服务', '投资管理', '风险控制']
      };

      setBusinessStatus(defaultBusinessStatus);
    } catch (err) {
      console.error('Load business status error:', err);
    } finally {
      setBusinessLoading(false);
    }
  };

  // 加载时间轴数据
  const loadTimelineData = async () => {
    if (!project) return;

    try {
      setTimelineLoading(true);

      // TODO: 暂时使用默认数据，后续实现真实API调用
      // const response = await projectDetailService.getTimeline(project.id);

      // 使用默认时间轴数据
      const defaultTimelineEvents = [
        {
          id: 1,
          date: new Date().toISOString().split('T')[0],
          type: 'milestone' as const,
          title: '项目创建',
          description: '项目已成功创建并开始收集资料',
          status: 'completed' as const
        },
        {
          id: 2,
          date: new Date().toISOString().split('T')[0],
          type: 'document' as const,
          title: '文档上传',
          description: '开始上传相关文档资料',
          status: 'processing' as const
        }
      ];

      setTimelineEvents(defaultTimelineEvents);
    } catch (err) {
      console.error('Load timeline data error:', err);
      setTimelineEvents([]);
    } finally {
      setTimelineLoading(false);
    }
  };

  // 当项目数据加载完成后，加载详情数据
  useEffect(() => {
    if (project) {
      loadFinancialData();
      loadBusinessStatus();
      loadTimelineData();
      // 移除此处的 checkExistingReport 调用，避免频繁检查
      // checkExistingReport(); // 检查是否已有报告
    }
  }, [project]); // eslint-disable-line react-hooks/exhaustive-deps

  // 单独的 useEffect 只在项目ID首次加载时检查报告状态
  useEffect(() => {
    if (project?.id) {
      console.log('🔍 首次加载项目，检查报告状态:', project.id);

      // 直接在这里进行报告检查，避免函数依赖问题
      const checkReportOnce = async () => {
        try {
          const response = await apiClient.get<{
            success: boolean;
            content: string;
            file_path: string;
            company_name: string;
            has_report: boolean;
            error?: string;
          }>(`/projects/${project.id}/report`);

          if (response.success && response.data?.has_report && response.data?.content) {
            console.log('✅ 发现已存在的报告，更新项目状态');
            // 更新项目状态为已生成
            setProject(prev => prev ? {
              ...prev,
              report_status: 'generated',
              progress: 100
            } : prev);

            // 同步更新流式内容服务状态
            streamingContentService.setGeneratingStatus(project.id, false);
            streamingContentService.setProjectData(project.id, {
              progress: 100,
              isGenerating: false
            });
          } else {
            console.log('❌ 项目暂无报告，确保状态为未生成');
            // 确保状态为未生成
            setProject(prev => prev ? {
              ...prev,
              report_status: 'not_generated',
              progress: 0
            } : prev);

            // 同步更新流式内容服务状态
            streamingContentService.setGeneratingStatus(project.id, false);
            streamingContentService.setProjectData(project.id, {
              progress: 0,
              isGenerating: false
            });
          }
        } catch (error: any) {
          // 静默处理错误，不显示错误信息
          console.log('检查报告时出现错误:', error?.message || error);
          // 出错时设置为未生成状态
          setProject(prev => prev ? {
            ...prev,
            report_status: 'not_generated',
            progress: 0
          } : prev);
        }
      };

      checkReportOnce();
    }
  }, [project?.id]); // 只在项目ID变化时执行一次

  // 获取编辑数据
  const getEditData = () => {
    if (!project) return null;
    


    return {
      id: project.id,
      name: project.name,
      type: project.type,
      description: '', // 需要后端提供此字段
      category: 'other', // 需要后端提供此字段
      priority: 'medium'
    };
  };

  // 报告预览状态
  const [showReportPreview, setShowReportPreview] = useState(false);

  // 优化回调函数，防止不必要的重新渲染
  const handleCloseReportPreview = useCallback(() => {
    setShowReportPreview(false);
  }, []);

  const handleReportDeleted = useCallback(() => {
    // 报告删除后的回调，刷新页面以更新项目数据
    window.location.reload();
  }, []);

  // 减少日志输出频率，避免在控制台看到重复信息
  const lastLoggedStateRef = useRef({ showReportPreview: false });
  useEffect(() => {
    if (showReportPreview !== lastLoggedStateRef.current.showReportPreview) {
      console.log('🔍 showReportPreview状态变化:', showReportPreview);
      lastLoggedStateRef.current.showReportPreview = showReportPreview;
    }
  }, [showReportPreview]);

  // 页面加载时建立WebSocket连接，页面卸载时断开
  useEffect(() => {
    if (project?.id) {
      console.log('🔌 项目详情页加载，建立WebSocket连接，项目ID:', project.id);

      // 导入并连接WebSocket服务
      import('../../../services/websocketService').then(({ default: websocketService }) => {
        websocketService.connect();
        const projectRoom = `project_${project.id}`;

        // 延迟加入房间，确保连接建立
        setTimeout(() => {
          console.log('🏠 加入项目房间:', projectRoom);
          websocketService.joinWorkflow(projectRoom);
        }, 1000);

        // 监听报告生成完成事件
        const handleWorkflowComplete = (data: any) => {
          console.log('✅ 项目详情页收到workflow_complete:', data);

          // 验证事件是否属于当前项目
          const eventProjectId = data.project_id || data.event_data?.project_id;
          if (eventProjectId && eventProjectId !== project.id) {
            console.log(`🚫 忽略其他项目(${eventProjectId})的workflow_complete事件，当前项目ID: ${project.id}`);
            return;
          }

          setProject(prev => prev ? {...prev, report_status: 'generated', progress: 100} : prev);
          // 更新流式内容服务状态
          if (project?.id) {
            streamingContentService.setGeneratingStatus(project.id, false);
          }
        };

        // 监听报告生成错误事件
        const handleWorkflowError = (data: any) => {
          console.log('❌ 项目详情页收到workflow_error:', data);

          // 验证事件是否属于当前项目
          const eventProjectId = data.project_id || data.event_data?.project_id;
          if (eventProjectId && eventProjectId !== project.id) {
            console.log(`🚫 忽略其他项目(${eventProjectId})的workflow_error事件，当前项目ID: ${project.id}`);
            return;
          }

          setProject(prev => prev ? {...prev, report_status: 'not_generated'} : prev);
          // 更新流式内容服务状态
          if (project?.id) {
            streamingContentService.setGeneratingStatus(project.id, false);
          }
        };

        // 监听报告生成取消事件
        const handleGenerationCancelled = (data: any) => {
          console.log('🚫 项目详情页收到generation_cancelled:', data);

          // 验证事件是否属于当前项目
          const eventProjectId = data.project_id || data.event_data?.project_id;
          if (eventProjectId && eventProjectId !== project.id) {
            console.log(`🚫 忽略其他项目(${eventProjectId})的generation_cancelled事件，当前项目ID: ${project.id}`);
            return;
          }

          setProject(prev => prev ? {...prev, report_status: 'not_generated'} : prev);
          // 更新流式内容服务状态
          if (project?.id) {
            streamingContentService.setGeneratingStatus(project.id, false);
          }
        };

        // 监听流式内容服务的进度更新
        const handleProgressUpdate = (data: any) => {
          if (data.progress !== undefined) {
            console.log('📊 项目详情页收到进度更新:', data.progress);
            setProject(prev => prev ? {...prev, progress: data.progress} : prev);
          }
        };

        streamingContentService.addListener(project.id, handleProgressUpdate);

        // 添加事件监听器
        websocketService.on('workflow_complete', handleWorkflowComplete);
        websocketService.on('workflow_error', handleWorkflowError);
        websocketService.on('generation_cancelled', handleGenerationCancelled);

        // 页面卸载时断开连接和移除监听器
        return () => {
          console.log('🔌 项目详情页卸载，断开WebSocket连接');
          websocketService.off('workflow_complete', handleWorkflowComplete);
          websocketService.off('workflow_error', handleWorkflowError);
          websocketService.off('generation_cancelled', handleGenerationCancelled);
          streamingContentService.removeListener(project.id, handleProgressUpdate);
          websocketService.leaveWorkflow(projectRoom);
          websocketService.disconnect();
        };
      });
    }
  }, [project?.id]);

  // 删除已有报告的函数
  const deleteExistingReport = async () => {
    if (!project?.id) return false;

    try {
      const response = await apiClient.delete(`/projects/${project.id}/report`);
      if (response.success) {
        // 更新项目状态为未生成
        setProject(prev => prev ? {...prev, report_status: 'not_generated'} : prev);
        return true;
      } else {
        console.error('删除报告失败:', response.error);
        return false;
      }
    } catch (error) {
      console.error('删除报告失败:', error);
      return false;
    }
  };

  const handleDownloadReport = async () => {
    if (!project) {
      addNotification('项目信息不完整，无法生成报告', 'error');
      return;
    }

    // 如果报告已生成，直接下载PDF
    if (project.report_status === 'generated') {
      try {
        const token = localStorage.getItem('auth_token');
        if (!token) {
          addNotification('请先登录', 'error');
          return;
        }

        const response = await fetch(`${process.env.NEXT_PUBLIC_API_BASE_URL || 'http://localhost:5001/api'}/projects/${project.id}/report/download-pdf`, {
          method: 'GET',
          headers: {
            'Authorization': `Bearer ${token}`
          }
        });

        if (!response.ok) {
          const errorData = await response.json().catch(() => ({}));
          throw new Error(errorData.error || `HTTP error! status: ${response.status}`);
        }

        // 获取文件名
        const contentDisposition = response.headers.get('Content-Disposition');
        let filename = `${project.name}_征信报告.pdf`;
        if (contentDisposition) {
          const filenameMatch = contentDisposition.match(/filename[^;=\n]*=((['"]).*?\2|[^;\n]*)/);
          if (filenameMatch && filenameMatch[1]) {
            filename = filenameMatch[1].replace(/['"]/g, '');
          }
        }

        // 下载文件
        const blob = await response.blob();
        const url = window.URL.createObjectURL(blob);
        const link = document.createElement('a');
        link.href = url;
        link.download = filename;
        document.body.appendChild(link);
        link.click();
        document.body.removeChild(link);
        window.URL.revokeObjectURL(url);

        return;
      } catch (error) {
        console.error('下载PDF报告失败:', error);
        const errorMessage = error instanceof Error ? error.message : '下载PDF报告失败，请稍后重试';
        addNotification(errorMessage, 'error');

        // 如果下载失败，可能是报告文件不存在，将状态重置为未生成
        // 这样用户可以重新生成报告
        if (errorMessage.includes('报告文件不存在') || errorMessage.includes('404')) {
          setProject(prev => prev ? {...prev, report_status: 'not_generated'} : prev);
        }
        return;
      }
    }

    // 检查必要的项目信息
    if (!project.dataset_id && !project.knowledge_base_name) {
      addNotification('项目尚未创建知识库，请先上传文档并等待处理完成', 'warning');
      return;
    }

    // 检查是否正在生成报告
    if (project.report_status === 'generating') {
      addNotification('报告正在生成中，请稍后再试', 'info');
      return;
    }

    // 检查是否已有报告，如果有则提示用户是否覆盖
    // 注意：cancelled 状态允许重新生成，不需要覆盖提醒
    console.log('🔍 检查报告状态:', {
      report_status: project.report_status,
      project_id: project.id
    });

    // 无论项目状态如何，都要检查是否真的有报告文件
    const hasExistingReport = await checkExistingReportForGeneration();
    console.log('🔍 检查结果:', {
      hasExistingReport,
      report_status: project.report_status
    });

    if (hasExistingReport) {
      const confirmOverwrite = await showConfirm({
        title: '确认重新生成报告',
        message: '该项目已有征信报告，生成新报告将覆盖现有报告。是否确定要重新生成报告？',
        type: 'warning',
        confirmText: '确认生成',
        cancelText: '取消'
      });

      if (!confirmOverwrite) {
        console.log('🚫 用户取消重新生成');
        return; // 用户取消，不生成报告
      }

      // 用户确认覆盖，删除现有报告
      console.log('🗑️ 用户确认覆盖，删除现有报告');
      const deleteSuccess = await deleteExistingReport();
      if (!deleteSuccess) {
        addNotification('删除现有报告失败，无法生成新报告', 'error');
        return;
      }
    }

    // 开始生成报告
    await startReportGeneration();
  };

  // 检查是否已有报告（用于生成前的检查）
  const checkExistingReportForGeneration = async (): Promise<boolean> => {
    if (!project?.id) return false;

    try {
      console.log('🔍 正在检查项目报告:', project.id);
      const response = await apiClient.get<{
        success: boolean;
        content: string;
        file_path: string;
        company_name: string;
        has_report: boolean;
        error?: string;
      }>(`/projects/${project.id}/report`);

      console.log('🔍 检查报告API响应:', {
        success: response.success,
        has_report: response.data?.has_report,
        error: response.data?.error
      });

      // 修复检查逻辑：检查has_report字段，无论success状态如何
      const hasReport = response.data?.has_report === true;
      console.log('🔍 最终检查结果:', hasReport);
      return hasReport;
    } catch (error) {
      console.log('❌ 检查报告时出现错误:', error);
      return false; // 出错时假设没有报告，允许生成
    }
  };

  // 开始报告生成的函数
  const startReportGeneration = async () => {
    if (!project) return;

    try {
      // 更新项目状态为正在生成
      setProject(prev => prev ? {...prev, report_status: 'generating'} : prev);

      // 更新流式内容服务状态
      if (project.id) {
        streamingContentService.setGeneratingStatus(project.id, true);
        // 清空之前的流式内容
        streamingContentService.clearProjectData(project.id);
      }

      // 调用后端API生成报告
      const response = await apiClient.post<{
        success: boolean;
        message?: string;
        project_id?: number;
        websocket_room?: string;
        status?: string;
        error?: string;
      }>('/generate_report', {
        dataset_id: project.dataset_id,
        company_name: project.name,
        knowledge_name: project.knowledge_base_name,
        project_id: project.id
      });

      console.log('Generate report response:', response);
      console.log('🔍 响应详情:', {
        response_success: response.success,
        response_data: response.data,
        data_success: response.data?.success,
        condition_result: response.success && response.data?.success
      });

      if (response.success && response.data?.success) {
        addNotification('报告生成任务已启动', 'success');
        // 后端已开始异步生成报告，立即打开预览弹窗
        console.log('🎯 设置showReportPreview为true');
        setShowReportPreview(true);
        console.log('报告生成已开始，项目ID:', project.id);
      } else {
        console.log('❌ 弹窗条件不满足:', {
          response_success: response.success,
          data_success: response.data?.success,
          response_error: response.error,
          data_error: response.data?.error
        });

        // 检查是否是"报告正在生成中"的错误
        const errorMessage = response.data?.error || response.error || '';
        if (errorMessage.includes('报告正在生成中') || errorMessage.includes('正在生成')) {
          // 如果报告正在生成，也打开弹窗让用户查看进度
          console.log('🎯 报告正在生成中，打开弹窗查看进度');
          setShowReportPreview(true);
          // 确保项目状态为generating
          setProject(prev => prev ? {...prev, report_status: 'generating'} : prev);
          if (project.id) {
            streamingContentService.setGeneratingStatus(project.id, true);
          }
        } else {
          // 其他错误，恢复状态
          setProject(prev => prev ? {...prev, report_status: 'not_generated'} : prev);
          if (project.id) {
            streamingContentService.setGeneratingStatus(project.id, false);
          }
          addNotification(errorMessage || '启动报告生成失败', 'error');
        }
      }
    } catch (error) {
      console.error('Generate report error:', error);
      // 生成失败，恢复状态
      setProject(prev => prev ? {...prev, report_status: 'not_generated'} : prev);
      if (project.id) {
        streamingContentService.setGeneratingStatus(project.id, false);
      }

      // 根据错误类型提供更具体的错误信息
      let errorMessage = '生成报告失败，请稍后重试';

      if (error instanceof Error) {
        if (error.message.includes('network') || error.message.includes('fetch')) {
          errorMessage = '网络连接失败，请检查网络连接后重试';
        } else if (error.message.includes('timeout')) {
          errorMessage = '请求超时，请稍后重试';
        } else if (error.message.includes('401') || error.message.includes('unauthorized')) {
          errorMessage = '认证失败，请重新登录后重试';
        } else if (error.message.includes('403') || error.message.includes('forbidden')) {
          errorMessage = '权限不足，无法生成报告';
        } else if (error.message.includes('500')) {
          errorMessage = '服务器内部错误，请联系管理员';
        }
      }

      addNotification(errorMessage, 'error');
      // 生成失败时关闭预览弹窗
      setShowReportPreview(false);
    }
  };

  const handleAddDocument = () => {
    // 使用 Next.js 路由跳转到文档页面，并传递项目ID参数
    router.push(`/documents?project=${project?.id}`);
  };

  // 加载中状态
  if (loading) {
    return (
      <div className="min-h-screen bg-gray-50">
        <Header />
        
        {/* 头部面包屑 */}
        <div className="bg-white border-b border-gray-200">
          <div className="max-w-7xl mx-auto px-6 py-4">
            <div className="flex items-center space-x-2 text-sm text-gray-600">
              <Link href="/projects" className="hover:text-blue-600">
                项目管理
              </Link>
              <i className="ri-arrow-right-s-line"></i>
              <span className="text-gray-400">加载中...</span>
            </div>
          </div>
        </div>

        <div className="max-w-7xl mx-auto px-6 py-8">
          <div className="flex items-center justify-center h-64">
            <div className="text-center">
              <div className="inline-block animate-spin rounded-full h-8 w-8 border-4 border-blue-600 border-t-transparent mb-4"></div>
              <p className="text-gray-600">加载项目数据...</p>
            </div>
          </div>
        </div>
      </div>
    );
  }

  // 错误状态
  if (error || !project) {
    return (
      <div className="min-h-screen bg-gray-50">
        <Header />
        
        {/* 头部面包屑 */}
        <div className="bg-white border-b border-gray-200">
          <div className="max-w-7xl mx-auto px-6 py-4">
            <div className="flex items-center space-x-2 text-sm text-gray-600">
              <Link href="/projects" className="hover:text-blue-600">
                项目管理
              </Link>
              <i className="ri-arrow-right-s-line"></i>
              <span className="text-gray-400">加载失败</span>
            </div>
          </div>
        </div>

        <div className="max-w-7xl mx-auto px-6 py-8">
          <div className="flex items-center justify-center h-64">
            <div className="bg-white rounded-xl p-8 shadow-sm border border-gray-100 max-w-md w-full">
              <div className="text-center mb-6">
                <div className="inline-block rounded-full h-12 w-12 bg-red-100 flex items-center justify-center mb-4">
                  <i className="ri-error-warning-line text-red-600 text-xl"></i>
                </div>
                <h2 className="text-xl font-semibold text-gray-900 mb-2">加载失败</h2>
                <p className="text-gray-600">{error || '无法加载项目数据'}</p>
              </div>
              <div className="flex space-x-3">
                <button
                  onClick={() => router.push('/projects')}
                  className="flex-1 px-4 py-2 bg-gray-200 text-gray-800 rounded-lg hover:bg-gray-300 transition-colors"
                >
                  返回项目列表
                </button>
                <button
                  onClick={() => router.refresh()}
                  className="flex-1 px-4 py-2 bg-blue-600 text-white rounded-lg hover:bg-blue-700 transition-colors"
                >
                  重试
                </button>
              </div>
            </div>
          </div>
        </div>
      </div>
    );
  }

  // 定义标签页
  const tabs = project.type === 'enterprise'
    ? [
        { id: 'overview', name: '企业概览', icon: 'ri-building-line' },
        { id: 'financial', name: '财务分析', icon: 'ri-bar-chart-line' },
        { id: 'business', name: '经营状况', icon: 'ri-briefcase-line' },
        { id: 'documents', name: '相关文档', icon: 'ri-file-list-line' },
        { id: 'timeline', name: '时间轴', icon: 'ri-time-line' }
      ]
    : [
        { id: 'overview', name: '个人概览', icon: 'ri-user-line' },
        { id: 'credit', name: '信用记录', icon: 'ri-credit-card-line' },
        { id: 'income', name: '收入分析', icon: 'ri-money-dollar-circle-line' },
        { id: 'documents', name: '相关文档', icon: 'ri-file-list-line' },
        { id: 'timeline', name: '时间轴', icon: 'ri-time-line' }
      ];





  // 获取状态颜色
  const getStatusColor = (status: string) => {
    switch (status) {
      case 'collecting': return 'text-yellow-600 bg-yellow-50';
      case 'processing': return 'text-blue-600 bg-blue-50';
      case 'completed': return 'text-green-600 bg-green-50';
      default: return 'text-gray-600 bg-gray-50';
    }
  };

  // 获取风险级别颜色
  const getRiskColor = (risk: string) => {
    switch (risk) {
      case 'low': return 'text-green-600 bg-green-50';
      case 'medium': return 'text-yellow-600 bg-yellow-50';
      case 'high': return 'text-red-600 bg-red-50';
      default: return 'text-gray-600 bg-gray-50';
    }
  };

  // 获取状态文本
  const getStatusText = (status: string) => {
    switch (status) {
      case 'collecting': return '收集中';
      case 'processing': return '处理中';
      case 'completed': return '已完成';
      default: return status;
    }
  };

  // 获取风险级别文本
  const getRiskText = (risk: string) => {
    switch (risk) {
      case 'low': return '低风险';
      case 'medium': return '中风险';
      case 'high': return '高风险';
      default: return risk;
    }
  };

  // 获取文档状态颜色
  const getDocumentStatusColor = (status: string) => {
    switch (status) {
      case 'completed':
        return 'bg-green-100 text-green-800';
      case 'uploading':
        return 'bg-yellow-100 text-yellow-800';
      case 'processing':
        return 'bg-blue-100 text-blue-800';
      case 'uploading_to_kb':
        return 'bg-purple-100 text-purple-800';
      case 'parsing_kb':
        return 'bg-indigo-100 text-indigo-800';
      case 'failed':
        return 'bg-red-100 text-red-800';
      case 'kb_parse_failed':
        return 'bg-orange-100 text-orange-800';
      default:
        return 'bg-gray-100 text-gray-800';
    }
  };

  // 获取文档状态文本
  const getDocumentStatusText = (status: string) => {
    switch (status) {
      case 'completed': return '知识库解析成功';
      case 'uploading': return '本地上传中';
      case 'processing': return '处理文件中';
      case 'uploading_to_kb': return '上传知识库中';
      case 'parsing_kb': return '知识库解析中';
      case 'failed': return '失败';
      case 'kb_parse_failed': return '知识库解析失败';
      default: return '未知';
    }
  };

  // 获取文件图标
  const getFileIcon = (type: string) => {
    switch (type) {
      case 'pdf':
        return 'ri-file-pdf-line text-red-600';
      case 'excel':
        return 'ri-file-excel-line text-green-600';
      case 'word':
        return 'ri-file-word-line text-blue-600';
      case 'image':
        return 'ri-image-line text-purple-600';
      case 'markdown':
        return 'ri-markdown-line text-orange-600';
      default:
        return 'ri-file-line text-gray-600';
    }
  };

  // 下载文档
  const handleDownloadDocument = async (id: number, name: string) => {
    try {
      const response = await documentService.downloadDocument(id);
      if (response.success && response.data) {
        const url = window.URL.createObjectURL(response.data);
        const a = document.createElement('a');
        a.style.display = 'none';
        a.href = url;
        a.download = name;
        document.body.appendChild(a);
        a.click();
        window.URL.revokeObjectURL(url);
        document.body.removeChild(a);
      } else {
        addNotification(response.error || '下载文档失败', 'error');
      }
    } catch (err) {
      addNotification('下载文档失败，请稍后重试', 'error');
      console.error('Download document error:', err);
    }
  };

  // 重试文档处理
  const handleRetryDocument = async (documentId: number, documentName: string) => {
    const confirmed = await showConfirm({
      title: '确认重试处理',
      message: `确定要重试处理文档"<strong>${documentName}</strong>"吗？<br><br>此操作将重新开始文档处理流程。`,
      confirmText: '确认重试',
      cancelText: '取消',
      type: 'warning'
    });

    if (!confirmed) {
      return;
    }

    try {
      const response = await documentService.retryDocumentProcessing(documentId);
      if (response.success) {
        addNotification(response.message || '文档重试处理任务已启动', 'success');
        // 重试成功，立即刷新文档状态
        const updatedResponse = await documentService.getDocuments({
          project_id: project?.id || 0
        });
        if (updatedResponse.success && updatedResponse.data) {
          setDocuments(updatedResponse.data);
        }
      } else {
        addNotification(response.error || '重试失败', 'error');
      }
    } catch (err) {
      addNotification('重试失败，请稍后重试', 'error');
      console.error('Retry document processing error:', err);
    }
  };

  // 删除文档
  const handleDeleteDocument = async (id: number) => {
    // 确认删除
    const confirmed = await showConfirm({
      title: '确认删除文档',
      message: '确定要删除这个文档吗？<br><br><strong>此操作不可恢复。</strong>',
      confirmText: '确认删除',
      cancelText: '取消',
      type: 'danger'
    });

    if (!confirmed) {
      return;
    }

    try {
      // 乐观更新：立即从UI中移除文档
      const docToDelete = documents.find(doc => doc.id === id);
      if (!docToDelete) return;

      const updatedDocuments = documents.filter(doc => doc.id !== id);
      setDocuments(updatedDocuments);

      const response = await documentService.deleteDocument(id);
      if (response.success) {
        // 删除成功，不需要额外处理
      } else {
        // 删除失败，恢复文档
        const restoredDocuments = [...updatedDocuments, docToDelete].sort((a, b) => a.id - b.id);
        setDocuments(restoredDocuments);
        addNotification(response.error || '删除文档失败', 'error');
      }
    } catch (err) {
      // 网络错误，恢复文档
      const docToDelete = documents.find(doc => doc.id === id);
      if (docToDelete) {
        const restoredDocuments = [...documents.filter(doc => doc.id !== id), docToDelete].sort((a, b) => a.id - b.id);
        setDocuments(restoredDocuments);
      }
      addNotification('删除文档失败，请稍后重试', 'error');
      console.error('Delete document error:', err);
    }
  };

  // 预览文档
  const handlePreviewDocument = (id: number, name: string) => {
    setPreviewDocument({ id, name });
  };

  // 关闭预览
  const handleClosePreview = () => {
    setPreviewDocument(null);
  };

  return (
    <div className="min-h-screen bg-gray-50">
      <Header />
      
      {/* 头部面包屑 */}
      <div className="bg-white border-b border-gray-200">
        <div className="max-w-7xl mx-auto px-6 py-4">
          <div className="flex items-center space-x-2 text-sm text-gray-600">
            <Link href="/projects" className="hover:text-blue-600">
              项目管理
            </Link>
            <i className="ri-arrow-right-s-line"></i>
            <span className="text-gray-900 font-medium">{project.name}</span>
          </div>
        </div>
      </div>

      <div className="max-w-7xl mx-auto px-6 py-8 animate-fadeIn">
        {/* 项目标题区域 */}
        <div className="bg-white rounded-xl p-6 shadow-sm border border-gray-100 mb-8">
          <div className="flex items-start justify-between">
            <div className="flex-1">
              <div className="flex items-center space-x-3 mb-4">
                <h1 className="text-2xl font-bold text-gray-900">{project.name}</h1>
                <span className={`px-3 py-1 rounded-full text-sm font-medium ${getStatusColor(project.status)}`}>
                  {getStatusText(project.status)}
                </span>
                <span className={`px-3 py-1 rounded-full text-sm font-medium ${getRiskColor(project.riskLevel)}`}>
                  {getRiskText(project.riskLevel)}
                </span>
              </div>
              <p className="text-gray-600 mb-4">项目描述</p>
              <div className="flex items-center space-x-6 text-sm text-gray-500">
                <span>类型：{project.type === 'enterprise' ? '企业征信' : '个人征信'}</span>
                <span>创建时间：{project.lastUpdate}</span>
                <span>更新时间：{project.lastUpdate}</span>
                <span>信用评分：<span className="font-semibold text-blue-600">{project.score}</span></span>
              </div>
            </div>
            <div className="flex space-x-3 ml-6">
              <button
                onClick={() => setShowEditModal(true)}
                className="px-4 py-2 bg-blue-600 text-white rounded-lg hover:bg-blue-700 transition-colors text-sm font-medium whitespace-nowrap"
              >
                <i className="ri-edit-line mr-2"></i>
                编辑项目
              </button>
              <button
                onClick={
                  project?.report_status === 'generating'
                    ? () => setShowReportPreview(true)
                    : handleDownloadReport  // 生成或下载报告
                }
                disabled={false}  // 所有状态下都可以点击
                className={`px-4 py-2 text-white rounded-lg transition-colors text-sm font-medium whitespace-nowrap ${
                  project?.report_status === 'generating'
                    ? 'bg-orange-600 hover:bg-orange-700'
                    : project?.report_status === 'generated'
                    ? 'bg-blue-600 hover:bg-blue-700'
                    : 'bg-green-600 hover:bg-green-700'  // 未生成时显示绿色
                }`}
              >
                {project?.report_status === 'generating' ? (
                  <>
                    <i className="ri-eye-line mr-2"></i>
                    查看生成进度
                  </>
                ) : project?.report_status === 'generated' ? (
                  <>
                    <i className="ri-file-pdf-line mr-2"></i>
                    下载PDF报告
                  </>
                ) : (
                  <>
                    <i className="ri-file-text-line mr-2"></i>
                    生成征信报告
                  </>
                )}
              </button>
              {/* 只在有报告或正在生成时显示预览按钮 */}
              {(project?.report_status === 'generating' || project?.report_status === 'generated') && (
                <button
                  onClick={() => setShowReportPreview(true)}
                  disabled={false}
                  className={`px-4 py-2 text-white rounded-lg transition-colors text-sm font-medium whitespace-nowrap ${
                    project?.report_status === 'generating'
                      ? 'bg-orange-600 hover:bg-orange-700'
                      : 'bg-blue-600 hover:bg-blue-700'
                  }`}
                >
                  <i className="ri-eye-line mr-2"></i>
                  {project?.report_status === 'generating' ? '查看生成进度' : '预览报告及下载'}
                </button>
              )}
            </div>
          </div>

          {/* 进度条 */}
          <div className="mt-6">
            <div className="flex items-center justify-between mb-2">
              <span className="text-sm font-medium text-gray-700">项目进度</span>
              <span className="text-sm text-gray-500">{project.progress}%</span>
            </div>
            <div className="w-full bg-gray-200 rounded-full h-2">
              <div
                className="bg-blue-600 h-2 rounded-full transition-all duration-300"
                style={{ width: `${project.progress}%` }}
              ></div>
            </div>
          </div>
        </div>

        {/* 标签页导航 */}
        <div className="bg-white rounded-xl shadow-sm border border-gray-100">
          <div className="border-b border-gray-200">
            <nav className="flex space-x-8 px-6">
              {tabs.map((tab) => (
                <button
                  key={tab.id}
                  onClick={() => setActiveTab(tab.id)}
                  className={`py-4 px-1 border-b-2 font-medium text-sm transition-colors whitespace-nowrap ${
                    activeTab === tab.id
                      ? 'border-blue-500 text-blue-600'
                      : 'border-transparent text-gray-500 hover:text-gray-700'
                  }`}
                >
                  <i className={`${tab.icon} mr-2`}></i>
                  {tab.name}
                </button>
              ))}
            </nav>
          </div>

          {/* 标签页内容 */}
          <div className="p-6">
            {activeTab === 'overview' && (
              <div className="grid grid-cols-1 lg:grid-cols-3 gap-6">
                <div className="lg:col-span-2 space-y-6">
                  {/* 关键指标 */}
                  <div className="grid grid-cols-1 md:grid-cols-3 gap-4">
                    <div className="bg-blue-50 rounded-lg p-4">
                      <div className="flex items-center">
                        <div className="w-8 h-8 bg-blue-600 rounded-lg flex items-center justify-center">
                          <i className="ri-trophy-line text-white text-sm"></i>
                        </div>
                        <div className="ml-3">
                          <p className="text-sm text-gray-600">信用评分</p>
                          <p className="text-xl font-bold text-blue-600">{project.score}</p>
                        </div>
                      </div>
                    </div>
                    <div className="bg-green-50 rounded-lg p-4">
                      <div className="flex items-center">
                        <div className="w-8 h-8 bg-green-600 rounded-lg flex items-center justify-center">
                          <i className="ri-shield-check-line text-white text-sm"></i>
                        </div>
                        <div className="ml-3">
                          <p className="text-sm text-gray-600">风险等级</p>
                          <p className="text-lg font-bold text-green-600">{project.riskLevel}</p>
                        </div>
                      </div>
                    </div>
                    <div className="bg-purple-50 rounded-lg p-4">
                      <div className="flex items-center">
                        <div className="w-8 h-8 bg-purple-600 rounded-lg flex items-center justify-center">
                          <i className="ri-bar-chart-line text-white text-sm"></i>
                        </div>
                        <div className="ml-3">
                          <p className="text-sm text-gray-600">完成度</p>
                          <p className="text-xl font-bold text-purple-600">{project.progress}%</p>
                        </div>
                      </div>
                    </div>
                  </div>

                  {/* 详细信息 - 企业/个人不同展示 */}
                  {project.type === 'enterprise' ? (
                    <div className="bg-gray-50 rounded-lg p-6">
                      <h3 className="text-lg font-semibold text-gray-900 mb-4">企业基本信息</h3>
                      <div className="grid grid-cols-2 gap-4">
                        <div>
                          <p className="text-sm text-gray-600">注册资本</p>
                          <p className="font-medium text-gray-900">暂无数据</p>
                        </div>
                        <div>
                          <p className="text-sm text-gray-600">成立日期</p>
                          <p className="font-medium text-gray-900">暂无数据</p>
                        </div>
                        <div>
                          <p className="text-sm text-gray-600">所属行业</p>
                          <p className="font-medium text-gray-900">暂无数据</p>
                        </div>
                        <div>
                          <p className="text-sm text-gray-600">员工规模</p>
                          <p className="font-medium text-gray-900">暂无数据</p>
                        </div>
                        <div>
                          <p className="text-sm text-gray-600">法定代表人</p>
                          <p className="font-medium text-gray-900">暂无数据</p>
                        </div>
                        <div>
                          <p className="text-sm text-gray-600">经营范围</p>
                          <p className="font-medium text-gray-900">暂无数据</p>
                        </div>
                      </div>
                    </div>
                  ) : (
                    <div className="bg-gray-50 rounded-lg p-6">
                      <h3 className="text-lg font-semibold text-gray-900 mb-4">个人基本信息</h3>
                      <div className="grid grid-cols-2 gap-4">
                        <div>
                          <p className="text-sm text-gray-600">年龄</p>
                          <p className="font-medium text-gray-900">暂无数据</p>
                        </div>
                        <div>
                          <p className="text-sm text-gray-600">学历</p>
                          <p className="font-medium text-gray-900">暂无数据</p>
                        </div>
                        <div>
                          <p className="text-sm text-gray-600">职业</p>
                          <p className="font-medium text-gray-900">暂无数据</p>
                        </div>
                        <div>
                          <p className="text-sm text-gray-600">工作年限</p>
                          <p className="font-medium text-gray-900">暂无数据</p>
                        </div>
                        <div>
                          <p className="text-sm text-gray-600">月收入</p>
                          <p className="font-medium text-gray-900">暂无数据</p>
                        </div>
                        <div>
                          <p className="text-sm text-gray-600">婚姻状况</p>
                          <p className="font-medium text-gray-900">暂无数据</p>
                        </div>
                      </div>
                    </div>
                  )}
                </div>

                {/* 侧边栏 */}
                <div className="space-y-6">
                  {/* 报告下载状态 */}
                  <div className="bg-gray-50 rounded-lg p-4">
                    <h4 className="font-semibold text-gray-900 mb-3">征信报告</h4>
                    {project.progress >= 75 ? (
                      <div className="space-y-3">
                        <div className="flex items-center text-green-600">
                          <i className="ri-checkbox-circle-fill mr-2"></i>
                          <span className="text-sm">报告已生成</span>
                        </div>
                        <button
                          onClick={handleDownloadReport}
                          className="w-full px-4 py-2 bg-blue-600 text-white rounded-lg hover:bg-blue-700 transition-colors text-sm font-medium whitespace-nowrap"
                        >
                          <i className="ri-file-pdf-line mr-2"></i>
                          下载PDF报告
                        </button>
                      </div>
                    ) : (
                      <div className="space-y-3">
                        <div className="flex items-center text-yellow-600">
                          <i className="ri-time-line mr-2"></i>
                          <span className="text-sm">报告生成中...</span>
                        </div>
                        <div className="text-xs text-gray-500">
                          预计还需 {Math.ceil((100 - project.progress) / 25)} 个工作日完成
                        </div>
                        <button
                          onClick={() => setShowDownloadModal(true)}
                          className="w-full px-4 py-2 bg-gray-300 text-gray-500 rounded-lg cursor-not-allowed text-sm font-medium whitespace-nowrap"
                          disabled
                        >
                          <i className="ri-download-line mr-2"></i>
                          暂不可下载
                        </button>
                      </div>
                    )}
                  </div>

                  {/* 快速操作 */}
                  <div className="bg-gray-50 rounded-lg p-4">
                    <h4 className="font-semibold text-gray-900 mb-3">快速操作</h4>
                    <div className="space-y-2">
                      <button
                        onClick={handleAddDocument}
                        className="w-full text-left px-3 py-2 text-sm text-gray-700 hover:bg-white rounded-md transition-colors"
                      >
                        <i className="ri-file-add-line mr-2"></i>添加文档
                      </button>
                      <button className="w-full text-left px-3 py-2 text-sm text-gray-700 hover:bg-white rounded-md transition-colors">
                        <i className="ri-refresh-line mr-2"></i>更新数据
                      </button>
                      <button className="w-full text-left px-3 py-2 text-sm text-gray-700 hover:bg-white rounded-md transition-colors">
                        <i className="ri-calendar-line mr-2"></i>设置提醒
                      </button>
                    </div>
                  </div>
                </div>
              </div>
            )}

            {/* 企业特有标签页 */}
            {project.type === 'enterprise' && activeTab === 'financial' && (
              <div className="grid grid-cols-1 lg:grid-cols-2 gap-6">
                <div className="space-y-4">
                  <h3 className="text-lg font-semibold text-gray-900">财务指标</h3>
                  {financialLoading ? (
                    <div className="bg-gray-50 rounded-lg p-4 flex items-center justify-center h-32">
                      <p className="text-gray-500">加载财务数据中...</p>
                    </div>
                  ) : financialData ? (
                    <div className="bg-gray-50 rounded-lg p-4">
                      <div className="grid grid-cols-2 gap-4">
                        <div>
                          <p className="text-sm text-gray-600">资产总额</p>
                          <p className="text-xl font-bold text-blue-600">
                            {financialData.assets?.current ? `${(financialData.assets.current / 10000).toFixed(1)}万元` : '暂无数据'}
                          </p>
                        </div>
                        <div>
                          <p className="text-sm text-gray-600">营业收入</p>
                          <p className="text-xl font-bold text-green-600">
                            {financialData.revenue?.current ? `${(financialData.revenue.current / 10000).toFixed(1)}万元` : '暂无数据'}
                          </p>
                        </div>
                        <div>
                          <p className="text-sm text-gray-600">净利润</p>
                          <p className="text-xl font-bold text-purple-600">
                            {financialData.profit?.current ? `${financialData.profit.current}万元` : '暂无数据'}
                          </p>
                        </div>
                        <div>
                          <p className="text-sm text-gray-600">负债总额</p>
                          <p className="text-xl font-bold text-yellow-600">
                            {financialData.liabilities?.current ? `${(financialData.liabilities.current / 10000).toFixed(1)}万元` : '暂无数据'}
                          </p>
                        </div>
                        <div>
                          <p className="text-sm text-gray-600">收入增长率</p>
                          <p className="text-xl font-bold text-indigo-600">
                            {financialData.revenue?.growth ? `${financialData.revenue.growth}%` : '暂无数据'}
                          </p>
                        </div>
                        <div>
                          <p className="text-sm text-gray-600">利润增长率</p>
                          <p className="text-xl font-bold text-pink-600">
                            {financialData.profit?.growth ? `${financialData.profit.growth}%` : '暂无数据'}
                          </p>
                        </div>
                      </div>
                      <div className="mt-4 pt-4 border-t border-gray-200">
                        <p className="text-xs text-gray-500">
                          财务数据概览（暂时使用默认数据）
                        </p>
                      </div>
                    </div>
                  ) : (
                    <div className="bg-gray-50 rounded-lg p-4 flex items-center justify-center h-32">
                      <p className="text-gray-500">暂无财务数据</p>
                    </div>
                  )}
                </div>
                <div className="space-y-4">
                  <h3 className="text-lg font-semibold text-gray-900">财务比率分析</h3>
                  {financialData ? (
                    <div className="bg-gray-50 rounded-lg p-4">
                      <div className="space-y-3">
                        <div className="flex justify-between items-center">
                          <span className="text-sm text-gray-600">资产增长率</span>
                          <span className="font-medium">{financialData.assets?.growth ? `${financialData.assets.growth}%` : '暂无数据'}</span>
                        </div>
                        <div className="flex justify-between items-center">
                          <span className="text-sm text-gray-600">收入增长率</span>
                          <span className={`font-medium ${financialData.revenue?.growth && financialData.revenue.growth > 0 ? 'text-green-600' : 'text-red-600'}`}>
                            {financialData.revenue?.growth ? `${financialData.revenue.growth}%` : '暂无数据'}
                          </span>
                        </div>
                        <div className="flex justify-between items-center">
                          <span className="text-sm text-gray-600">利润增长率</span>
                          <span className={`font-medium ${financialData.profit?.growth && financialData.profit.growth > 0 ? 'text-green-600' : 'text-red-600'}`}>
                            {financialData.profit?.growth ? `${financialData.profit.growth}%` : '暂无数据'}
                          </span>
                        </div>
                        <div className="flex justify-between items-center">
                          <span className="text-sm text-gray-600">负债增长率</span>
                          <span className={`font-medium ${financialData.liabilities?.growth && financialData.liabilities.growth > 0 ? 'text-red-600' : 'text-green-600'}`}>
                            {financialData.liabilities?.growth ? `${financialData.liabilities.growth}%` : '暂无数据'}
                          </span>
                        </div>

                      </div>
                    </div>
                  ) : (
                    <div className="bg-gray-50 rounded-lg p-4 h-64 flex items-center justify-center">
                      <p className="text-gray-500">暂无财务比率数据</p>
                    </div>
                  )}
                </div>
              </div>
            )}

            {project.type === 'enterprise' && activeTab === 'business' && (
              <div>
                <h3 className="text-lg font-semibold text-gray-900 mb-6">经营状况分析</h3>
                {businessLoading ? (
                  <div className="flex items-center justify-center h-32">
                    <p className="text-gray-500">加载经营状况数据中...</p>
                  </div>
                ) : businessStatus ? (
                  <div className="space-y-6">
                    <div className="grid grid-cols-1 md:grid-cols-2 gap-6">
                      <div className="border border-gray-200 rounded-lg p-4">
                        <h4 className="font-semibold text-gray-900 mb-3">经营状态</h4>
                        <div className="space-y-3">
                          <div className="flex justify-between items-center">
                            <span className="text-sm text-gray-600">运营状态</span>
                            <span className={`px-2 py-1 rounded text-xs font-medium ${businessStatus.operatingStatus === 'normal' ? 'bg-green-100 text-green-800' : businessStatus.operatingStatus === 'warning' ? 'bg-yellow-100 text-yellow-800' : 'bg-red-100 text-red-800'}`}>
                              {businessStatus.operatingStatus === 'normal' ? '正常' : businessStatus.operatingStatus === 'warning' ? '预警' : '风险'}
                            </span>
                          </div>
                          <div className="flex justify-between items-center">
                            <span className="text-sm text-gray-600">信用评级</span>
                            <span className="font-medium text-blue-600">{businessStatus.creditRating}</span>
                          </div>
                          <div className="flex justify-between items-center">
                            <span className="text-sm text-gray-600">风险等级</span>
                            <span className={`px-2 py-1 rounded text-xs font-medium ${businessStatus.riskLevel === 'low' ? 'bg-green-100 text-green-800' : businessStatus.riskLevel === 'medium' ? 'bg-yellow-100 text-yellow-800' : 'bg-red-100 text-red-800'}`}>
                              {businessStatus.riskLevel === 'low' ? '低风险' : businessStatus.riskLevel === 'medium' ? '中风险' : '高风险'}
                            </span>
                          </div>
                        </div>
                      </div>
                      <div className="border border-gray-200 rounded-lg p-4">
                        <h4 className="font-semibold text-gray-900 mb-3">合规评估</h4>
                        <div className="space-y-3">
                          <div className="flex justify-between items-center">
                            <span className="text-sm text-gray-600">合规评分</span>
                            <span className="text-lg font-bold text-blue-600">{businessStatus.complianceScore}/100</span>
                          </div>
                          <div className="flex justify-between items-center">
                            <span className="text-sm text-gray-600">市场地位</span>
                            <span className="font-medium text-green-600">{businessStatus.marketPosition}</span>
                          </div>
                        </div>
                      </div>
                    </div>

                    <div className="border border-gray-200 rounded-lg p-4">
                      <h4 className="font-semibold text-gray-900 mb-3">业务范围</h4>
                      <div className="flex flex-wrap gap-2">
                        {businessStatus.businessScope.map((scope, index) => (
                          <span key={index} className="px-3 py-1 bg-blue-100 text-blue-800 rounded-full text-sm">
                            {scope}
                          </span>
                        ))}
                      </div>
                    </div>

                    <div className="text-xs text-gray-500 text-center">
                      经营状况概览（暂时使用默认数据）
                    </div>
                  </div>
                ) : (
                  <div className="flex items-center justify-center h-32">
                    <p className="text-gray-500">暂无经营状况数据</p>
                  </div>
                )}
              </div>
            )}

            {/* 个人特有标签页 */}
            {project.type === 'individual' && activeTab === 'credit' && (
              <div>
                <h3 className="text-lg font-semibold text-gray-900 mb-6">信用记录详情</h3>
                <div className="grid grid-cols-1 lg:grid-cols-2 gap-6">
                  <div className="space-y-4">
                    <div className="border border-gray-200 rounded-lg p-4">
                      <h4 className="font-semibold text-gray-900 mb-3">信贷记录</h4>
                      <div className="space-y-3">
                        <div className="flex justify-between">
                          <span className="text-sm text-gray-600">信用卡数量</span>
                          <span className="font-medium">3张</span>
                        </div>
                        <div className="flex justify-between">
                          <span className="text-sm text-gray-600">贷款笔数</span>
                          <span className="font-medium">1笔</span>
                        </div>
                        <div className="flex justify-between">
                          <span className="text-sm text-gray-600">逾期次数</span>
                          <span className="font-medium text-green-600">0次</span>
                        </div>
                        <div className="flex justify-between">
                          <span className="text-sm text-gray-600">征信查询次数</span>
                          <span className="font-medium">12次/年</span>
                        </div>
                      </div>
                    </div>
                  </div>
                  <div className="space-y-4">
                    <div className="border border-gray-200 rounded-lg p-4">
                      <h4 className="font-semibold text-gray-900 mb-3">还款能力</h4>
                      <div className="space-y-3">
                        <div className="flex justify-between">
                          <span className="text-sm text-gray-600">月收入</span>
                          <span className="font-medium">暂无数据</span>
                        </div>
                        <div className="flex justify-between">
                          <span className="text-sm text-gray-600">月支出</span>
                          <span className="font-medium">12000元</span>
                        </div>
                        <div className="flex justify-between">
                          <span className="text-sm text-gray-600">负债收入比</span>
                          <span className="font-medium text-green-600">25%</span>
                        </div>
                        <div className="flex justify-between">
                          <span className="text-sm text-gray-600">可贷额度</span>
                          <span className="font-medium text-blue-600">80万元</span>
                        </div>
                      </div>
                    </div>
                  </div>
                </div>
              </div>
            )}

            {project.type === 'individual' && activeTab === 'income' && (
              <div>
                <h3 className="text-lg font-semibold text-gray-900 mb-6">收入分析报告</h3>
                <div className="grid grid-cols-1 lg:grid-cols-3 gap-6">
                  <div className="lg:col-span-2">
                    <div className="bg-gray-50 rounded-lg p-6 h-64 flex items-center justify-center">
                      <p className="text-gray-500">收入趋势图表</p>
                    </div>
                  </div>
                  <div className="space-y-4">
                    <div className="border border-gray-200 rounded-lg p-4">
                      <h4 className="font-semibold text-gray-900 mb-3">收入构成</h4>
                      <div className="space-y-2">
                        <div className="flex justify-between text-sm">
                          <span className="text-gray-600">工资收入</span>
                          <span className="font-medium">85%</span>
                        </div>
                        <div className="flex justify-between text-sm">
                          <span className="text-gray-600">投资收益</span>
                          <span className="font-medium">10%</span>
                        </div>
                        <div className="flex justify-between text-sm">
                          <span className="text-gray-600">其他收入</span>
                          <span className="font-medium">5%</span>
                        </div>
                      </div>
                    </div>
                  </div>
                </div>
              </div>
            )}

            {/* 通用标签页 */}
            {activeTab === 'documents' && (
              <div>
                <div className="flex items-center justify-between mb-6">
                  <h3 className="text-lg font-semibold text-gray-900">项目文档</h3>
                  <button 
                    onClick={handleAddDocument}
                    className="px-4 py-2 bg-blue-600 text-white rounded-lg hover:bg-blue-700 transition-colors text-sm font-medium whitespace-nowrap"
                  >
                    <i className="ri-upload-line mr-2"></i>
                    上传文档
                  </button>
                </div>
                {documentsLoading ? (
                  <div className="flex items-center justify-center h-32">
                    <div className="text-center">
                      <div className="animate-spin rounded-full h-6 w-6 border-b-2 border-blue-600 mx-auto mb-2"></div>
                      <p className="text-gray-600 text-sm">加载文档列表...</p>
                    </div>
                  </div>
                ) : (
                  <div className="space-y-4">
                    {documents.length > 0 ? documents.map((doc) => (
                      <div key={doc.id} className="flex items-center space-x-4 p-4 border border-gray-100 rounded-lg hover:bg-gray-50 transition-all duration-200 ease-in-out transform hover:scale-[1.01] hover:shadow-md">
                        <div className="w-10 h-10 flex items-center justify-center rounded-lg bg-gray-100">
                          <i className={`${getFileIcon(doc.type)} text-lg`}></i>
                        </div>
                        
                        <div className="flex-1 min-w-0">
                          <div className="flex items-center justify-between mb-1">
                            <h4 className="font-medium text-gray-800 truncate">{doc.name}</h4>
                          </div>
                          <div className="flex items-center text-sm text-gray-600 space-x-4">
                            <span>{doc.project}</span>
                            <span>•</span>
                            <span>{doc.size}</span>
                            <span>•</span>
                            <span>{doc.uploadTime}</span>
                          </div>
                          
                          {(doc.status === 'uploading' || doc.status === 'processing' || doc.status === 'uploading_to_kb' || doc.status === 'parsing_kb') && (
                            <div className="mt-2 flex items-center space-x-2">
                              <div className="animate-spin rounded-full h-4 w-4 border-2 border-gray-300 border-t-blue-600"></div>
                              <span className="text-xs text-gray-600">
                                {doc.status === 'uploading' && '正在上传...'}
                                {doc.status === 'processing' && '正在处理文件...'}
                                {doc.status === 'uploading_to_kb' && '正在上传到知识库...'}
                                {doc.status === 'parsing_kb' && '正在知识库中解析...'}
                              </span>
                            </div>
                          )}
                          
                          {(doc.status === 'failed' || doc.status === 'kb_parse_failed') && (
                            <div className="mt-2 flex items-center space-x-2">
                              <button
                                onClick={() => handleRetryDocument(doc.id, doc.name)}
                                className="text-xs bg-orange-600 text-white px-2 py-1 rounded hover:bg-orange-700 transition-colors"
                              >
                                重试处理
                              </button>
                            </div>
                          )}
                        </div>
                        
                        <div className="flex items-center space-x-3">
                          <span className={`px-2 py-1 text-xs font-medium rounded-full ${getDocumentStatusColor(doc.status)}`}>
                            {getDocumentStatusText(doc.status)}
                          </span>
                          <div className="flex items-center space-x-2">
                            <button
                              onClick={() => handleDownloadDocument(doc.id, doc.name)}
                              className="w-8 h-8 flex items-center justify-center rounded-lg hover:bg-gray-200 transition-all duration-200 btn-hover-scale"
                              title="下载文档"
                            >
                              <i className="ri-download-line text-gray-600"></i>
                            </button>
                            <button
                              onClick={() => handlePreviewDocument(doc.id, doc.name)}
                              className="w-8 h-8 flex items-center justify-center rounded-lg hover:bg-blue-100 transition-all duration-200 btn-hover-scale"
                              title="预览文档"
                              disabled={doc.status !== 'completed'}
                            >
                              <i className={`ri-eye-line ${doc.status === 'completed' ? 'text-blue-600' : 'text-gray-400'}`}></i>
                            </button>
                            <button
                              onClick={() => handleDeleteDocument(doc.id)}
                              className="w-8 h-8 flex items-center justify-center rounded-lg hover:bg-red-100 transition-all duration-200 btn-hover-scale"
                              title="删除文档"
                            >
                              <i className="ri-delete-bin-line text-red-600"></i>
                            </button>
                          </div>
                        </div>
                      </div>
                    )) : (
                      <div className="text-center py-8">
                        <i className="ri-file-list-line text-4xl text-gray-300 mb-2"></i>
                        <p className="text-gray-500">暂无文档</p>
                        <p className="text-sm text-gray-400 mt-1">点击上传文档按钮添加项目相关文档</p>
                      </div>
                    )}
                  </div>
                )}
              </div>
            )}

            {activeTab === 'timeline' && (
              <div>
                <h3 className="text-lg font-semibold text-gray-900 mb-6">项目时间轴</h3>
                {timelineLoading ? (
                  <div className="flex items-center justify-center py-8">
                    <div className="animate-spin rounded-full h-8 w-8 border-b-2 border-blue-600"></div>
                    <span className="ml-2 text-gray-600">加载时间轴数据...</span>
                  </div>
                ) : (timelineEvents && timelineEvents.length > 0) ? (
                  <div className="space-y-4">
                    {timelineEvents.map((item, index) => (
                      <div key={item.id || index} className="flex items-start">
                        <div
                          className={`w-3 h-3 rounded-full mt-2 mr-4 flex-shrink-0 ${
                            item.status === 'completed' ? 'bg-green-500' :
                            item.status === 'processing' ? 'bg-blue-500' : 'bg-gray-300'
                          }`}
                        ></div>
                        <div className="flex-1">
                          <div className="flex items-center justify-between">
                            <h4 className="font-medium text-gray-900">{item.title || '未命名事件'}</h4>
                            <span className="text-sm text-gray-500">
                              {item.date ? new Date(item.date).toLocaleDateString('zh-CN') : '未知日期'}
                            </span>
                          </div>
                          {item.description && (
                            <p className="text-sm text-gray-600 mt-1">{item.description}</p>
                          )}
                          <div className="flex items-center justify-between mt-2">
                            <div
                              className={`inline-flex px-2 py-1 rounded-full text-xs ${
                                item.status === 'completed'
                                  ? 'bg-green-100 text-green-800'
                                  : item.status === 'processing'
                                  ? 'bg-blue-100 text-blue-800'
                                  : 'bg-gray-100 text-gray-600'
                              }`}
                            >
                              {item.status === 'completed' ? '已完成' :
                               item.status === 'processing' ? '进行中' : '待处理'}
                            </div>

                          </div>

                        </div>
                      </div>
                    ))}
                  </div>
                ) : (
                  <div className="text-center py-8 text-gray-500">
                    <i className="ri-time-line text-4xl mb-2 block"></i>
                    <p>暂无时间轴数据</p>
                    <p className="text-sm mt-1">项目创建后，相关事件将在此处显示</p>
                  </div>
                )}
              </div>
            )}

            {activeTab === 'progress' && (
              <div>
                <h3 className="text-lg font-semibold text-gray-900 mb-6">进度详情</h3>
                <div className="grid grid-cols-1 lg:grid-cols-2 gap-6">
                  <div className="space-y-4">
                    <div className="border border-gray-200 rounded-lg p-4">
                      <h4 className="font-medium text-gray-900 mb-3">任务进度</h4>
                      <div className="space-y-3">
                        <div>
                          <div className="flex justify-between text-sm mb-1">
                            <span>数据收集</span>
                            <span>100%</span>
                          </div>
                          <div className="w-full bg-gray-200 rounded-full h-2">
                            <div className="bg-green-500 h-2 rounded-full" style={{ width: '100%' }}></div>
                          </div>
                        </div>
                        <div>
                          <div className="flex justify-between text-sm mb-1">
                            <span>风险分析</span>
                            <span>85%</span>
                          </div>
                          <div className="w-full bg-gray-200 rounded-full h-2">
                            <div className="bg-blue-500 h-2 rounded-full" style={{ width: '85%' }}></div>
                          </div>
                        </div>
                        <div>
                          <div className="flex justify-between text-sm mb-1">
                            <span>报告生成</span>
                            <span>60%</span>
                          </div>
                          <div className="w-full bg-gray-200 rounded-full h-2">
                            <div className="bg-yellow-500 h-2 rounded-full" style={{ width: '60%' }}></div>
                          </div>
                        </div>
                        <div>
                          <div className="flex justify-between text-sm mb-1">
                            <span>审核验证</span>
                            <span>30%</span>
                          </div>
                          <div className="w-full bg-gray-200 rounded-full h-2">
                            <div className="bg-red-500 h-2 rounded-full" style={{ width: '30%' }}></div>
                          </div>
                        </div>
                      </div>
                    </div>
                  </div>
                  <div className="space-y-4">
                    <div className="border border-gray-200 rounded-lg p-4">
                      <h4 className="font-medium text-gray-900 mb-3">里程碑</h4>
                      <div className="space-y-3">
                        <div className="flex items-center">
                          <i className="ri-checkbox-circle-fill text-green-500 mr-3"></i>
                          <span className="text-sm">项目启动</span>
                        </div>
                        <div className="flex items-center">
                          <i className="ri-checkbox-circle-fill text-green-500 mr-3"></i>
                          <span className="text-sm">数据收集完成</span>
                        </div>
                        <div className="flex items-center">
                          <i className="ri-checkbox-circle-line text-blue-500 mr-3"></i>
                          <span className="text-sm">初步分析完成</span>
                        </div>
                        <div className="flex items-center">
                          <i className="ri-checkbox-circle-line text-gray-400 mr-3"></i>
                          <span className="text-sm text-gray-500">最终报告提交</span>
                        </div>
                      </div>
                    </div>
                  </div>
                </div>
              </div>
            )}
          </div>
        </div>
      </div>

      {/* 编辑项目弹窗 */}
      {showEditModal && (
        <CreateProjectModal
          isOpen={showEditModal}
          onClose={() => setShowEditModal(false)}
          onSuccess={() => {
            setShowEditModal(false);
            // 重新加载项目数据
            router.refresh();
          }}
          editData={getEditData()}
        />
      )}

      {/* 下载提示弹窗 */}
      {showDownloadModal && (
        <div className="fixed inset-0 bg-black bg-opacity-50 flex items-center justify-center z-50">
          <div className="bg-white rounded-lg p-6 max-w-md w-full mx-4">
            <div className="flex items-center mb-4">
              <div className="w-10 h-10 bg-yellow-100 rounded-full flex items-center justify-center">
                <i className="ri-information-line text-yellow-600"></i>
              </div>
              <h3 className="text-lg font-semibold text-gray-900 ml-3">征信报告暂未完成</h3>
            </div>
            <p className="text-gray-600 mb-6">
              当前项目进度为 {project.progress}%，征信分析报告正在处理中。请等待项目完成度达到75%以上后再下载完整报告。
            </p>
            <div className="flex space-x-3">
              <button
                onClick={() => setShowDownloadModal(false)}
                className="flex-1 px-4 py-2 bg-gray-200 text-gray-800 rounded-lg hover:bg-gray-300 transition-colors"
              >
                关闭
              </button>
            </div>
          </div>
        </div>
      )}

      {/* 文档预览模态框 */}
      {previewDocument && (
        <DocumentPreview
          documentId={previewDocument.id}
          documentName={previewDocument.name}
          isOpen={!!previewDocument}
          onClose={handleClosePreview}
        />
      )}

      {/* 报告预览模态框 */}
      <ReportPreview
        isOpen={showReportPreview}
        onClose={handleCloseReportPreview}
        companyName={project?.name || ''}
        projectId={project?.id || 0}
<<<<<<< HEAD
        onReportDeleted={handleReportDeleted}
=======
        onReportDeleted={() => {
          // 报告删除后的回调，更新项目状态
          console.log('📄 报告删除回调，更新项目状态');
          setProject(prev => prev ? {
            ...prev,
            report_status: 'not_generated',
            progress: 0
          } : prev);

          // 同步更新流式内容服务状态
          if (project?.id) {
            streamingContentService.setGeneratingStatus(project.id, false);
            streamingContentService.setProjectData(project.id, {
              progress: 0,
              isGenerating: false,
              reportContent: ''
            });
          }
        }}
>>>>>>> 954bd4d4
      />
    </div>
  );
}<|MERGE_RESOLUTION|>--- conflicted
+++ resolved
@@ -374,11 +374,6 @@
   // 优化回调函数，防止不必要的重新渲染
   const handleCloseReportPreview = useCallback(() => {
     setShowReportPreview(false);
-  }, []);
-
-  const handleReportDeleted = useCallback(() => {
-    // 报告删除后的回调，刷新页面以更新项目数据
-    window.location.reload();
   }, []);
 
   // 减少日志输出频率，避免在控制台看到重复信息
@@ -1924,9 +1919,6 @@
         onClose={handleCloseReportPreview}
         companyName={project?.name || ''}
         projectId={project?.id || 0}
-<<<<<<< HEAD
-        onReportDeleted={handleReportDeleted}
-=======
         onReportDeleted={() => {
           // 报告删除后的回调，更新项目状态
           console.log('📄 报告删除回调，更新项目状态');
@@ -1946,7 +1938,6 @@
             });
           }
         }}
->>>>>>> 954bd4d4
       />
     </div>
   );
