
'use client';

import Link from 'next/link';
import { useState, useEffect } from 'react';
import { useRouter } from 'next/navigation';
import Header from '@/components/Header';
import CreateProjectModal from '../CreateProjectModal';
import DocumentPreview from '@/components/DocumentPreview';
import ReportPreview from '@/components/ReportPreview';
import { projectService } from '@/services/projectService';
import { documentService } from '@/services/documentService';
import { BusinessStatus, TimelineEvent } from '@/services/projectDetailService';
import { apiClient } from '@/services/api';
import { Project } from '@/services/projectService';
<<<<<<< HEAD
import { useNotification } from '@/contexts/NotificationContext';
import { useConfirm } from '@/contexts/ConfirmContext';
=======
import { streamingContentService } from '@/services/streamingContentService';
>>>>>>> 1cfd4b73

interface ProjectDetailProps {
  projectId: string;
}

export default function ProjectDetail({ projectId }: ProjectDetailProps) {
  const [activeTab, setActiveTab] = useState('overview');
  const [showDownloadModal, setShowDownloadModal] = useState(false);
  const [showEditModal, setShowEditModal] = useState(false);

  const [project, setProject] = useState<Project | null>(null);
  const [loading, setLoading] = useState(true);
  const [error, setError] = useState<string | null>(null);

  // 项目文档状态
  const [documents, setDocuments] = useState<any[]>([]);
  const [documentsLoading, setDocumentsLoading] = useState(true);
  const [documentPolling, setDocumentPolling] = useState<NodeJS.Timeout | null>(null);

  // 预览相关状态
  const [previewDocument, setPreviewDocument] = useState<{ id: number; name: string } | null>(null);

  // 项目详情数据状态
  const [financialData, setFinancialData] = useState<any>(null);
  const [businessStatus, setBusinessStatus] = useState<BusinessStatus | null>(null);
  const [timelineEvents, setTimelineEvents] = useState<TimelineEvent[]>([]);
  const [financialLoading, setFinancialLoading] = useState(false);
  const [businessLoading, setBusinessLoading] = useState(false);
  const [timelineLoading, setTimelineLoading] = useState(false);

  const router = useRouter();
  const { addNotification } = useNotification();
  const { showConfirm } = useConfirm();

  // 加载项目数据
  useEffect(() => {
    const fetchProject = async () => {
      try {
        setLoading(true);
        setError(null);
        
        // 添加最小加载时间，避免闪烁
        const [response] = await Promise.all([
          projectService.getProjectById(parseInt(projectId)),
          new Promise(resolve => setTimeout(resolve, 300)) // 最小300ms加载时间
        ]);
        
        if (response.success && response.data) {
          setProject(response.data);
        } else {
          setError(response.error || '加载项目失败');
        }
      } catch (err) {
        setError('网络错误，请稍后重试');
        console.error('Load project error:', err);
      } finally {
        setLoading(false);
      }
    };

    fetchProject();
  }, [projectId]);

  // 加载项目文档
  useEffect(() => {
    const fetchDocuments = async () => {
      if (!project?.id) return; // 如果没有项目ID，不加载文档
      
      try {
        setDocumentsLoading(true);
        const response = await documentService.getDocuments({
          project_id: project.id
        });

        if (response.success && response.data) {
          setDocuments(response.data);
          
          // 检查是否有处理中的文档，如果有则启动轮询
          const processingDocs = response.data.filter(doc => 
            doc.status === 'processing' || doc.status === 'uploading' || 
            doc.status === 'uploading_to_kb' || doc.status === 'parsing_kb'
          );
          
          if (processingDocs.length > 0) {
            startDocumentPolling();
          } else {
            stopDocumentPolling();
          }
        }
      } catch (err) {
        console.error('Load documents error:', err);
        setDocuments([]);
      } finally {
        setDocumentsLoading(false);
      }
    };

    fetchDocuments();
  }, [project?.id]); // eslint-disable-line react-hooks/exhaustive-deps

  // 启动文档轮询
  const startDocumentPolling = () => {
    if (documentPolling) {
      clearInterval(documentPolling);
    }
    
    const interval = setInterval(async () => {
      try {
        if (!project?.id) return; // 如果没有项目ID，停止轮询
        
        const response = await documentService.getDocuments({
          project_id: project.id
        });
        
        if (response.success && response.data) {
          setDocuments(response.data);
          
          // 检查是否还有处理中的文档
          const processingDocs = response.data.filter(doc => 
            doc.status === 'processing' || doc.status === 'uploading' ||
            doc.status === 'uploading_to_kb' || doc.status === 'parsing_kb'
          );
          
          if (processingDocs.length === 0) {
            stopDocumentPolling();
          }
        }
      } catch (err) {
        console.error('Polling documents error:', err);
      }
    }, 2000); // 每2秒轮询一次
    
    setDocumentPolling(interval);
  };

  // 停止文档轮询
  const stopDocumentPolling = () => {
    if (documentPolling) {
      clearInterval(documentPolling);
      setDocumentPolling(null);
    }
  };

  // 组件卸载时停止轮询
  useEffect(() => {
    return () => {
      stopDocumentPolling();
    };
  }, [documentPolling]); // eslint-disable-line react-hooks/exhaustive-deps



  // 加载财务分析数据
  const loadFinancialData = async () => {
    if (!project || project.type !== 'enterprise') return;

    try {
      setFinancialLoading(true);

      // TODO: 暂时使用默认数据，后续实现真实API调用
      // const response = await projectDetailService.getFinancialAnalysis(project.id);

      // 使用默认财务数据
      const defaultFinancialData = {
        revenue: { current: 0, previous: 0, growth: 0 },
        profit: { current: 0, previous: 0, growth: 0 },
        assets: { current: 0, previous: 0, growth: 0 },
        liabilities: { current: 0, previous: 0, growth: 0 }
      };

      setFinancialData(defaultFinancialData);
    } catch (err) {
      console.error('Load financial data error:', err);
    } finally {
      setFinancialLoading(false);
    }
  };

  // 加载经营状况数据
  const loadBusinessStatus = async () => {
    if (!project || project.type !== 'enterprise') return;

    try {
      setBusinessLoading(true);

      // TODO: 暂时使用默认数据，后续实现真实API调用
      // const response = await projectDetailService.getBusinessStatus(project.id);

      // 使用默认经营状况数据
      const defaultBusinessStatus = {
        operatingStatus: 'normal' as const,
        creditRating: 'A',
        riskLevel: 'low' as const,
        complianceScore: 85,
        marketPosition: '行业领先',
        businessScope: ['金融服务', '投资管理', '风险控制']
      };

      setBusinessStatus(defaultBusinessStatus);
    } catch (err) {
      console.error('Load business status error:', err);
    } finally {
      setBusinessLoading(false);
    }
  };

  // 加载时间轴数据
  const loadTimelineData = async () => {
    if (!project) return;

    try {
      setTimelineLoading(true);

      // TODO: 暂时使用默认数据，后续实现真实API调用
      // const response = await projectDetailService.getTimeline(project.id);

      // 使用默认时间轴数据
      const defaultTimelineEvents = [
        {
          id: 1,
          date: new Date().toISOString().split('T')[0],
          type: 'milestone' as const,
          title: '项目创建',
          description: '项目已成功创建并开始收集资料',
          status: 'completed' as const
        },
        {
          id: 2,
          date: new Date().toISOString().split('T')[0],
          type: 'document' as const,
          title: '文档上传',
          description: '开始上传相关文档资料',
          status: 'processing' as const
        }
      ];

      setTimelineEvents(defaultTimelineEvents);
    } catch (err) {
      console.error('Load timeline data error:', err);
      setTimelineEvents([]);
    } finally {
      setTimelineLoading(false);
    }
  };

  // 检查项目是否已有报告
  const checkExistingReport = async () => {
    if (!project?.id) return;

    try {
      const response = await apiClient.get<{
        success: boolean;
        content: string;
        file_path: string;
        company_name: string;
        error?: string;
      }>(`/projects/${project.id}/report`);

      if (response.success && response.data?.success && response.data?.content) {
        console.log('发现已存在的报告，预览按钮可用');
      } else {
        console.log('项目暂无报告');
      }
    } catch (error: any) {
      // 静默处理错误，不显示错误信息
      console.log('检查报告时出现错误:', error?.message || error);

      // 不要显示错误提示，因为这是正常的检查流程
      // 项目没有报告是正常情况，不应该报错
    }
  };

  // 当项目数据加载完成后，加载详情数据
  useEffect(() => {
    if (project) {
      loadFinancialData();
      loadBusinessStatus();
      loadTimelineData();
      checkExistingReport(); // 检查是否已有报告
    }
  }, [project]); // eslint-disable-line react-hooks/exhaustive-deps

  // 获取编辑数据
  const getEditData = () => {
    if (!project) return null;
    


    return {
      id: project.id,
      name: project.name,
      type: project.type,
      description: '', // 需要后端提供此字段
      category: 'other', // 需要后端提供此字段
      priority: 'medium'
    };
  };

  // 报告预览状态
  const [showReportPreview, setShowReportPreview] = useState(false);

  // 调试：监听showReportPreview状态变化
  useEffect(() => {
    console.log('🔍 showReportPreview状态变化:', showReportPreview);
  }, [showReportPreview]);

  // 页面加载时建立WebSocket连接，页面卸载时断开
  useEffect(() => {
    if (project?.id) {
      console.log('🔌 项目详情页加载，建立WebSocket连接，项目ID:', project.id);

      // 导入并连接WebSocket服务
      import('../../../services/websocketService').then(({ default: websocketService }) => {
        websocketService.connect();
        const projectRoom = `project_${project.id}`;

        // 延迟加入房间，确保连接建立
        setTimeout(() => {
          console.log('🏠 加入项目房间:', projectRoom);
          websocketService.joinWorkflow(projectRoom);
        }, 1000);

        // 监听报告生成完成事件
        const handleWorkflowComplete = (data: any) => {
          console.log('✅ 项目详情页收到workflow_complete:', data);

          // 验证事件是否属于当前项目
          const eventProjectId = data.project_id || data.event_data?.project_id;
          if (eventProjectId && eventProjectId !== project.id) {
            console.log(`🚫 忽略其他项目(${eventProjectId})的workflow_complete事件，当前项目ID: ${project.id}`);
            return;
          }

          setProject(prev => prev ? {...prev, report_status: 'generated', progress: 100} : prev);
          // 更新流式内容服务状态
          if (project?.id) {
            streamingContentService.setGeneratingStatus(project.id, false);
          }
        };

        // 监听报告生成错误事件
        const handleWorkflowError = (data: any) => {
          console.log('❌ 项目详情页收到workflow_error:', data);

          // 验证事件是否属于当前项目
          const eventProjectId = data.project_id || data.event_data?.project_id;
          if (eventProjectId && eventProjectId !== project.id) {
            console.log(`🚫 忽略其他项目(${eventProjectId})的workflow_error事件，当前项目ID: ${project.id}`);
            return;
          }

          setProject(prev => prev ? {...prev, report_status: 'not_generated'} : prev);
          // 更新流式内容服务状态
          if (project?.id) {
            streamingContentService.setGeneratingStatus(project.id, false);
          }
        };

        // 监听报告生成取消事件
        const handleGenerationCancelled = (data: any) => {
          console.log('🚫 项目详情页收到generation_cancelled:', data);

          // 验证事件是否属于当前项目
          const eventProjectId = data.project_id || data.event_data?.project_id;
          if (eventProjectId && eventProjectId !== project.id) {
            console.log(`🚫 忽略其他项目(${eventProjectId})的generation_cancelled事件，当前项目ID: ${project.id}`);
            return;
          }

          setProject(prev => prev ? {...prev, report_status: 'not_generated'} : prev);
          // 更新流式内容服务状态
          if (project?.id) {
            streamingContentService.setGeneratingStatus(project.id, false);
          }
        };

        // 监听流式内容服务的进度更新
        const handleProgressUpdate = (data: any) => {
          if (data.progress !== undefined) {
            console.log('📊 项目详情页收到进度更新:', data.progress);
            setProject(prev => prev ? {...prev, progress: data.progress} : prev);
          }
        };

        streamingContentService.addListener(project.id, handleProgressUpdate);

        // 添加事件监听器
        websocketService.on('workflow_complete', handleWorkflowComplete);
        websocketService.on('workflow_error', handleWorkflowError);
        websocketService.on('generation_cancelled', handleGenerationCancelled);

        // 页面卸载时断开连接和移除监听器
        return () => {
          console.log('🔌 项目详情页卸载，断开WebSocket连接');
          websocketService.off('workflow_complete', handleWorkflowComplete);
          websocketService.off('workflow_error', handleWorkflowError);
          websocketService.off('generation_cancelled', handleGenerationCancelled);
          streamingContentService.removeListener(project.id, handleProgressUpdate);
          websocketService.leaveWorkflow(projectRoom);
          websocketService.disconnect();
        };
      });
    }
  }, [project?.id]);

  // 删除已有报告的函数
  const deleteExistingReport = async () => {
    if (!project?.id) return false;

    try {
      const response = await apiClient.delete(`/projects/${project.id}/report`);
      if (response.success) {
        // 更新项目状态为未生成
        setProject(prev => prev ? {...prev, report_status: 'not_generated'} : prev);
        return true;
      } else {
        console.error('删除报告失败:', response.error);
        return false;
      }
    } catch (error) {
      console.error('删除报告失败:', error);
      return false;
    }
  };

  const handleDownloadReport = async () => {
    if (!project) {
      addNotification('项目信息不完整，无法生成报告', 'error');
      return;
    }

    // 如果报告已生成，直接下载PDF
    if (project.report_status === 'generated') {
      try {
        const token = localStorage.getItem('auth_token');
        if (!token) {
          addNotification('请先登录', 'error');
          return;
        }

        const response = await fetch(`${process.env.NEXT_PUBLIC_API_BASE_URL || 'http://localhost:5001/api'}/projects/${project.id}/report/download-pdf`, {
          method: 'GET',
          headers: {
            'Authorization': `Bearer ${token}`
          }
        });

        if (!response.ok) {
          const errorData = await response.json().catch(() => ({}));
          throw new Error(errorData.error || `HTTP error! status: ${response.status}`);
        }

        // 获取文件名
        const contentDisposition = response.headers.get('Content-Disposition');
        let filename = `${project.name}_征信报告.pdf`;
        if (contentDisposition) {
          const filenameMatch = contentDisposition.match(/filename[^;=\n]*=((['"]).*?\2|[^;\n]*)/);
          if (filenameMatch && filenameMatch[1]) {
            filename = filenameMatch[1].replace(/['"]/g, '');
          }
        }

        // 下载文件
        const blob = await response.blob();
        const url = window.URL.createObjectURL(blob);
        const link = document.createElement('a');
        link.href = url;
        link.download = filename;
        document.body.appendChild(link);
        link.click();
        document.body.removeChild(link);
        window.URL.revokeObjectURL(url);

        return;
      } catch (error) {
        console.error('下载PDF报告失败:', error);
        const errorMessage = error instanceof Error ? error.message : '下载PDF报告失败，请稍后重试';
<<<<<<< HEAD
        addNotification(errorMessage, 'error');
        
=======
        alert(errorMessage);

>>>>>>> 1cfd4b73
        // 如果下载失败，可能是报告文件不存在，将状态重置为未生成
        // 这样用户可以重新生成报告
        if (errorMessage.includes('报告文件不存在') || errorMessage.includes('404')) {
          setProject(prev => prev ? {...prev, report_status: 'not_generated'} : prev);
        }
        return;
      }
    }

    // 检查必要的项目信息
    if (!project.dataset_id && !project.knowledge_base_name) {
      addNotification('项目尚未创建知识库，请先上传文档并等待处理完成', 'warning');
      return;
    }

    // 检查是否正在生成报告
    if (project.report_status === 'generating') {
      addNotification('报告正在生成中，请稍后再试', 'info');
      return;
    }

    // 检查是否已有报告，如果有则提示用户是否覆盖
    // 注意：cancelled 状态允许重新生成，不需要覆盖提醒
    console.log('🔍 检查报告状态:', {
      report_status: project.report_status,
      project_id: project.id
    });

    // 无论项目状态如何，都要检查是否真的有报告文件
    const hasExistingReport = await checkExistingReportForGeneration();
    console.log('🔍 检查结果:', {
      hasExistingReport,
      report_status: project.report_status
    });

    if (hasExistingReport) {
      const confirmOverwrite = window.confirm(
        '该项目已有征信报告，生成新报告将覆盖现有报告。\n\n是否确定要重新生成报告？'
      );

      if (!confirmOverwrite) {
        console.log('🚫 用户取消重新生成');
        return; // 用户取消，不生成报告
      }

      // 用户确认覆盖，删除现有报告
      console.log('🗑️ 用户确认覆盖，删除现有报告');
      const deleteSuccess = await deleteExistingReport();
      if (!deleteSuccess) {
        alert('删除现有报告失败，无法生成新报告');
        return;
      }
    }

    // 开始生成报告
    await startReportGeneration();
  };

  // 检查是否已有报告（用于生成前的检查）
  const checkExistingReportForGeneration = async (): Promise<boolean> => {
    if (!project?.id) return false;

    try {
      console.log('🔍 正在检查项目报告:', project.id);
      const response = await apiClient.get<{
        success: boolean;
        content: string;
        file_path: string;
        company_name: string;
        has_report: boolean;
        error?: string;
      }>(`/projects/${project.id}/report`);

      console.log('🔍 检查报告API响应:', {
        success: response.success,
        has_report: response.data?.has_report,
        error: response.data?.error
      });

      // 修复检查逻辑：检查has_report字段，无论success状态如何
      const hasReport = response.data?.has_report === true;
      console.log('🔍 最终检查结果:', hasReport);
      return hasReport;
    } catch (error) {
      console.log('❌ 检查报告时出现错误:', error);
      return false; // 出错时假设没有报告，允许生成
    }
  };

  // 开始报告生成的函数
  const startReportGeneration = async () => {
    if (!project) return;

    try {
      // 更新项目状态为正在生成
      setProject(prev => prev ? {...prev, report_status: 'generating'} : prev);

      // 更新流式内容服务状态
      if (project.id) {
        streamingContentService.setGeneratingStatus(project.id, true);
        // 清空之前的流式内容
        streamingContentService.clearProjectData(project.id);
      }

      // 调用后端API生成报告
      const response = await apiClient.post<{
        success: boolean;
        message?: string;
        project_id?: number;
        websocket_room?: string;
        status?: string;
        error?: string;
      }>('/generate_report', {
        dataset_id: project.dataset_id,
        company_name: project.name,
        knowledge_name: project.knowledge_base_name,
        project_id: project.id
      });

      console.log('Generate report response:', response);
      console.log('🔍 响应详情:', {
        response_success: response.success,
        response_data: response.data,
        data_success: response.data?.success,
        condition_result: response.success && response.data?.success
      });

      if (response.success && response.data?.success) {
        addNotification('报告生成任务已启动', 'success');
        // 后端已开始异步生成报告，立即打开预览弹窗
        console.log('🎯 设置showReportPreview为true');
        setShowReportPreview(true);
        console.log('报告生成已开始，项目ID:', project.id);
      } else {
<<<<<<< HEAD
        addNotification(response.data?.error || response.error || '启动报告生成失败', 'error');
=======
        console.log('❌ 弹窗条件不满足:', {
          response_success: response.success,
          data_success: response.data?.success,
          response_error: response.error,
          data_error: response.data?.error
        });

        // 检查是否是"报告正在生成中"的错误
        const errorMessage = response.data?.error || response.error || '';
        if (errorMessage.includes('报告正在生成中') || errorMessage.includes('正在生成')) {
          // 如果报告正在生成，也打开弹窗让用户查看进度
          console.log('🎯 报告正在生成中，打开弹窗查看进度');
          setShowReportPreview(true);
          // 确保项目状态为generating
          setProject(prev => prev ? {...prev, report_status: 'generating'} : prev);
          if (project.id) {
            streamingContentService.setGeneratingStatus(project.id, true);
          }
        } else {
          // 其他错误，恢复状态
          setProject(prev => prev ? {...prev, report_status: 'not_generated'} : prev);
          if (project.id) {
            streamingContentService.setGeneratingStatus(project.id, false);
          }
          alert(errorMessage || '启动报告生成失败');
        }
>>>>>>> 1cfd4b73
      }
    } catch (error) {
      console.error('Generate report error:', error);
      // 生成失败，恢复状态
      setProject(prev => prev ? {...prev, report_status: 'not_generated'} : prev);
      if (project.id) {
        streamingContentService.setGeneratingStatus(project.id, false);
      }

      // 根据错误类型提供更具体的错误信息
      let errorMessage = '生成报告失败，请稍后重试';

      if (error instanceof Error) {
        if (error.message.includes('network') || error.message.includes('fetch')) {
          errorMessage = '网络连接失败，请检查网络连接后重试';
        } else if (error.message.includes('timeout')) {
          errorMessage = '请求超时，请稍后重试';
        } else if (error.message.includes('401') || error.message.includes('unauthorized')) {
          errorMessage = '认证失败，请重新登录后重试';
        } else if (error.message.includes('403') || error.message.includes('forbidden')) {
          errorMessage = '权限不足，无法生成报告';
        } else if (error.message.includes('500')) {
          errorMessage = '服务器内部错误，请联系管理员';
        }
      }

      addNotification(errorMessage, 'error');
      // 生成失败时关闭预览弹窗
      setShowReportPreview(false);
    }
  };

  const handleAddDocument = () => {
    // 使用 Next.js 路由跳转到文档页面，并传递项目ID参数
    router.push(`/documents?project=${project?.id}`);
  };

  // 加载中状态
  if (loading) {
    return (
      <div className="min-h-screen bg-gray-50">
        <Header />
        
        {/* 头部面包屑 */}
        <div className="bg-white border-b border-gray-200">
          <div className="max-w-7xl mx-auto px-6 py-4">
            <div className="flex items-center space-x-2 text-sm text-gray-600">
              <Link href="/projects" className="hover:text-blue-600">
                项目管理
              </Link>
              <i className="ri-arrow-right-s-line"></i>
              <span className="text-gray-400">加载中...</span>
            </div>
          </div>
        </div>

        <div className="max-w-7xl mx-auto px-6 py-8">
          <div className="flex items-center justify-center h-64">
            <div className="text-center">
              <div className="inline-block animate-spin rounded-full h-8 w-8 border-4 border-blue-600 border-t-transparent mb-4"></div>
              <p className="text-gray-600">加载项目数据...</p>
            </div>
          </div>
        </div>
      </div>
    );
  }

  // 错误状态
  if (error || !project) {
    return (
      <div className="min-h-screen bg-gray-50">
        <Header />
        
        {/* 头部面包屑 */}
        <div className="bg-white border-b border-gray-200">
          <div className="max-w-7xl mx-auto px-6 py-4">
            <div className="flex items-center space-x-2 text-sm text-gray-600">
              <Link href="/projects" className="hover:text-blue-600">
                项目管理
              </Link>
              <i className="ri-arrow-right-s-line"></i>
              <span className="text-gray-400">加载失败</span>
            </div>
          </div>
        </div>

        <div className="max-w-7xl mx-auto px-6 py-8">
          <div className="flex items-center justify-center h-64">
            <div className="bg-white rounded-xl p-8 shadow-sm border border-gray-100 max-w-md w-full">
              <div className="text-center mb-6">
                <div className="inline-block rounded-full h-12 w-12 bg-red-100 flex items-center justify-center mb-4">
                  <i className="ri-error-warning-line text-red-600 text-xl"></i>
                </div>
                <h2 className="text-xl font-semibold text-gray-900 mb-2">加载失败</h2>
                <p className="text-gray-600">{error || '无法加载项目数据'}</p>
              </div>
              <div className="flex space-x-3">
                <button
                  onClick={() => router.push('/projects')}
                  className="flex-1 px-4 py-2 bg-gray-200 text-gray-800 rounded-lg hover:bg-gray-300 transition-colors"
                >
                  返回项目列表
                </button>
                <button
                  onClick={() => router.refresh()}
                  className="flex-1 px-4 py-2 bg-blue-600 text-white rounded-lg hover:bg-blue-700 transition-colors"
                >
                  重试
                </button>
              </div>
            </div>
          </div>
        </div>
      </div>
    );
  }

  // 定义标签页
  const tabs = project.type === 'enterprise'
    ? [
        { id: 'overview', name: '企业概览', icon: 'ri-building-line' },
        { id: 'financial', name: '财务分析', icon: 'ri-bar-chart-line' },
        { id: 'business', name: '经营状况', icon: 'ri-briefcase-line' },
        { id: 'documents', name: '相关文档', icon: 'ri-file-list-line' },
        { id: 'timeline', name: '时间轴', icon: 'ri-time-line' }
      ]
    : [
        { id: 'overview', name: '个人概览', icon: 'ri-user-line' },
        { id: 'credit', name: '信用记录', icon: 'ri-credit-card-line' },
        { id: 'income', name: '收入分析', icon: 'ri-money-dollar-circle-line' },
        { id: 'documents', name: '相关文档', icon: 'ri-file-list-line' },
        { id: 'timeline', name: '时间轴', icon: 'ri-time-line' }
      ];





  // 获取状态颜色
  const getStatusColor = (status: string) => {
    switch (status) {
      case 'collecting': return 'text-yellow-600 bg-yellow-50';
      case 'processing': return 'text-blue-600 bg-blue-50';
      case 'completed': return 'text-green-600 bg-green-50';
      default: return 'text-gray-600 bg-gray-50';
    }
  };

  // 获取风险级别颜色
  const getRiskColor = (risk: string) => {
    switch (risk) {
      case 'low': return 'text-green-600 bg-green-50';
      case 'medium': return 'text-yellow-600 bg-yellow-50';
      case 'high': return 'text-red-600 bg-red-50';
      default: return 'text-gray-600 bg-gray-50';
    }
  };

  // 获取状态文本
  const getStatusText = (status: string) => {
    switch (status) {
      case 'collecting': return '收集中';
      case 'processing': return '处理中';
      case 'completed': return '已完成';
      default: return status;
    }
  };

  // 获取风险级别文本
  const getRiskText = (risk: string) => {
    switch (risk) {
      case 'low': return '低风险';
      case 'medium': return '中风险';
      case 'high': return '高风险';
      default: return risk;
    }
  };

  // 获取文档状态颜色
  const getDocumentStatusColor = (status: string) => {
    switch (status) {
      case 'completed':
        return 'bg-green-100 text-green-800';
      case 'uploading':
        return 'bg-yellow-100 text-yellow-800';
      case 'processing':
        return 'bg-blue-100 text-blue-800';
      case 'uploading_to_kb':
        return 'bg-purple-100 text-purple-800';
      case 'parsing_kb':
        return 'bg-indigo-100 text-indigo-800';
      case 'failed':
        return 'bg-red-100 text-red-800';
      case 'kb_parse_failed':
        return 'bg-orange-100 text-orange-800';
      default:
        return 'bg-gray-100 text-gray-800';
    }
  };

  // 获取文档状态文本
  const getDocumentStatusText = (status: string) => {
    switch (status) {
      case 'completed': return '知识库解析成功';
      case 'uploading': return '本地上传中';
      case 'processing': return '处理文件中';
      case 'uploading_to_kb': return '上传知识库中';
      case 'parsing_kb': return '知识库解析中';
      case 'failed': return '失败';
      case 'kb_parse_failed': return '知识库解析失败';
      default: return '未知';
    }
  };

  // 获取文件图标
  const getFileIcon = (type: string) => {
    switch (type) {
      case 'pdf':
        return 'ri-file-pdf-line text-red-600';
      case 'excel':
        return 'ri-file-excel-line text-green-600';
      case 'word':
        return 'ri-file-word-line text-blue-600';
      case 'image':
        return 'ri-image-line text-purple-600';
      case 'markdown':
        return 'ri-markdown-line text-orange-600';
      default:
        return 'ri-file-line text-gray-600';
    }
  };

  // 下载文档
  const handleDownloadDocument = async (id: number, name: string) => {
    try {
      const response = await documentService.downloadDocument(id);
      if (response.success && response.data) {
        const url = window.URL.createObjectURL(response.data);
        const a = document.createElement('a');
        a.style.display = 'none';
        a.href = url;
        a.download = name;
        document.body.appendChild(a);
        a.click();
        window.URL.revokeObjectURL(url);
        document.body.removeChild(a);
      } else {
        addNotification(response.error || '下载文档失败', 'error');
      }
    } catch (err) {
      addNotification('下载文档失败，请稍后重试', 'error');
      console.error('Download document error:', err);
    }
  };

  // 重试文档处理
  const handleRetryDocument = async (documentId: number, documentName: string) => {
    const confirmed = await showConfirm({
      title: '确认重试处理',
      message: `确定要重试处理文档"<strong>${documentName}</strong>"吗？<br><br>此操作将重新开始文档处理流程。`,
      confirmText: '确认重试',
      cancelText: '取消',
      type: 'warning'
    });
    
    if (!confirmed) {
      return;
    }

    try {
      const response = await documentService.retryDocumentProcessing(documentId);
      if (response.success) {
        addNotification(response.message || '文档重试处理任务已启动', 'success');
        // 重试成功，立即刷新文档状态
        const updatedResponse = await documentService.getDocuments({
          project_id: project?.id || 0
        });
        if (updatedResponse.success && updatedResponse.data) {
          setDocuments(updatedResponse.data);
        }
      } else {
        addNotification(response.error || '重试失败', 'error');
      }
    } catch (err) {
      addNotification('重试失败，请稍后重试', 'error');
      console.error('Retry document processing error:', err);
    }
  };

  // 删除文档
  const handleDeleteDocument = async (id: number) => {
    // 确认删除
    const confirmed = await showConfirm({
      title: '确认删除文档',
      message: '确定要删除这个文档吗？<br><br><strong>此操作不可恢复。</strong>',
      confirmText: '确认删除',
      cancelText: '取消',
      type: 'danger'
    });
    
    if (!confirmed) {
      return;
    }

    try {
      // 乐观更新：立即从UI中移除文档
      const docToDelete = documents.find(doc => doc.id === id);
      if (!docToDelete) return;

      const updatedDocuments = documents.filter(doc => doc.id !== id);
      setDocuments(updatedDocuments);

      const response = await documentService.deleteDocument(id);
      if (response.success) {
        // 删除成功，不需要额外处理
      } else {
        // 删除失败，恢复文档
        const restoredDocuments = [...updatedDocuments, docToDelete].sort((a, b) => a.id - b.id);
        setDocuments(restoredDocuments);
        addNotification(response.error || '删除文档失败', 'error');
      }
    } catch (err) {
      // 网络错误，恢复文档
      const docToDelete = documents.find(doc => doc.id === id);
      if (docToDelete) {
        const restoredDocuments = [...documents.filter(doc => doc.id !== id), docToDelete].sort((a, b) => a.id - b.id);
        setDocuments(restoredDocuments);
      }
      addNotification('删除文档失败，请稍后重试', 'error');
      console.error('Delete document error:', err);
    }
  };

  // 预览文档
  const handlePreviewDocument = (id: number, name: string) => {
    setPreviewDocument({ id, name });
  };

  // 关闭预览
  const handleClosePreview = () => {
    setPreviewDocument(null);
  };

  return (
    <div className="min-h-screen bg-gray-50">
      <Header />
      
      {/* 头部面包屑 */}
      <div className="bg-white border-b border-gray-200">
        <div className="max-w-7xl mx-auto px-6 py-4">
          <div className="flex items-center space-x-2 text-sm text-gray-600">
            <Link href="/projects" className="hover:text-blue-600">
              项目管理
            </Link>
            <i className="ri-arrow-right-s-line"></i>
            <span className="text-gray-900 font-medium">{project.name}</span>
          </div>
        </div>
      </div>

      <div className="max-w-7xl mx-auto px-6 py-8 animate-fadeIn">
        {/* 项目标题区域 */}
        <div className="bg-white rounded-xl p-6 shadow-sm border border-gray-100 mb-8">
          <div className="flex items-start justify-between">
            <div className="flex-1">
              <div className="flex items-center space-x-3 mb-4">
                <h1 className="text-2xl font-bold text-gray-900">{project.name}</h1>
                <span className={`px-3 py-1 rounded-full text-sm font-medium ${getStatusColor(project.status)}`}>
                  {getStatusText(project.status)}
                </span>
                <span className={`px-3 py-1 rounded-full text-sm font-medium ${getRiskColor(project.riskLevel)}`}>
                  {getRiskText(project.riskLevel)}
                </span>
              </div>
              <p className="text-gray-600 mb-4">项目描述</p>
              <div className="flex items-center space-x-6 text-sm text-gray-500">
                <span>类型：{project.type === 'enterprise' ? '企业征信' : '个人征信'}</span>
                <span>创建时间：{project.lastUpdate}</span>
                <span>更新时间：{project.lastUpdate}</span>
                <span>信用评分：<span className="font-semibold text-blue-600">{project.score}</span></span>
              </div>
            </div>
            <div className="flex space-x-3 ml-6">
              <button
                onClick={() => setShowEditModal(true)}
                className="px-4 py-2 bg-blue-600 text-white rounded-lg hover:bg-blue-700 transition-colors text-sm font-medium whitespace-nowrap"
              >
                <i className="ri-edit-line mr-2"></i>
                编辑项目
              </button>
              <button
                onClick={project?.report_status === 'generating' ? () => setShowReportPreview(true) : handleDownloadReport}
                disabled={project?.report_status === 'not_generated'}
                className={`px-4 py-2 text-white rounded-lg transition-colors text-sm font-medium whitespace-nowrap ${
                  (project?.report_status === 'not_generated')
                    ? 'bg-gray-400 cursor-not-allowed'
                    : project?.report_status === 'generating'
                    ? 'bg-orange-600 hover:bg-orange-700'
                    : project?.report_status === 'generated'
                    ? 'bg-blue-600 hover:bg-blue-700'
                    : 'bg-green-600 hover:bg-green-700'
                }`}
              >
                {project?.report_status === 'generating' ? (
                  <>
                    <i className="ri-eye-line mr-2"></i>
                    查看生成进度
                  </>
                ) : project?.report_status === 'generated' ? (
                  <>
                    <i className="ri-file-pdf-line mr-2"></i>
                    下载PDF报告
                  </>
                ) : (
                  <>
                    <i className="ri-file-text-line mr-2"></i>
                    生成征信报告
                  </>
                )}
              </button>
              <button
                onClick={() => setShowReportPreview(true)}
                disabled={project?.report_status === 'not_generated'}
                className={`px-4 py-2 text-white rounded-lg transition-colors text-sm font-medium whitespace-nowrap ${
                  (project?.report_status === 'not_generated')
                    ? 'bg-gray-400 cursor-not-allowed'
                    : project?.report_status === 'generating'
                    ? 'bg-orange-600 hover:bg-orange-700'
                    : 'bg-blue-600 hover:bg-blue-700'
                }`}
              >
                <i className={`${project?.report_status === 'generating' ? 'ri-eye-line' : 'ri-eye-line'} mr-2`}></i>
                {project?.report_status === 'generating' ? '查看生成进度' : '预览报告及下载'}
              </button>
            </div>
          </div>

          {/* 进度条 */}
          <div className="mt-6">
            <div className="flex items-center justify-between mb-2">
              <span className="text-sm font-medium text-gray-700">项目进度</span>
              <span className="text-sm text-gray-500">{project.progress}%</span>
            </div>
            <div className="w-full bg-gray-200 rounded-full h-2">
              <div
                className="bg-blue-600 h-2 rounded-full transition-all duration-300"
                style={{ width: `${project.progress}%` }}
              ></div>
            </div>
          </div>
        </div>

        {/* 标签页导航 */}
        <div className="bg-white rounded-xl shadow-sm border border-gray-100">
          <div className="border-b border-gray-200">
            <nav className="flex space-x-8 px-6">
              {tabs.map((tab) => (
                <button
                  key={tab.id}
                  onClick={() => setActiveTab(tab.id)}
                  className={`py-4 px-1 border-b-2 font-medium text-sm transition-colors whitespace-nowrap ${
                    activeTab === tab.id
                      ? 'border-blue-500 text-blue-600'
                      : 'border-transparent text-gray-500 hover:text-gray-700'
                  }`}
                >
                  <i className={`${tab.icon} mr-2`}></i>
                  {tab.name}
                </button>
              ))}
            </nav>
          </div>

          {/* 标签页内容 */}
          <div className="p-6">
            {activeTab === 'overview' && (
              <div className="grid grid-cols-1 lg:grid-cols-3 gap-6">
                <div className="lg:col-span-2 space-y-6">
                  {/* 关键指标 */}
                  <div className="grid grid-cols-1 md:grid-cols-3 gap-4">
                    <div className="bg-blue-50 rounded-lg p-4">
                      <div className="flex items-center">
                        <div className="w-8 h-8 bg-blue-600 rounded-lg flex items-center justify-center">
                          <i className="ri-trophy-line text-white text-sm"></i>
                        </div>
                        <div className="ml-3">
                          <p className="text-sm text-gray-600">信用评分</p>
                          <p className="text-xl font-bold text-blue-600">{project.score}</p>
                        </div>
                      </div>
                    </div>
                    <div className="bg-green-50 rounded-lg p-4">
                      <div className="flex items-center">
                        <div className="w-8 h-8 bg-green-600 rounded-lg flex items-center justify-center">
                          <i className="ri-shield-check-line text-white text-sm"></i>
                        </div>
                        <div className="ml-3">
                          <p className="text-sm text-gray-600">风险等级</p>
                          <p className="text-lg font-bold text-green-600">{project.riskLevel}</p>
                        </div>
                      </div>
                    </div>
                    <div className="bg-purple-50 rounded-lg p-4">
                      <div className="flex items-center">
                        <div className="w-8 h-8 bg-purple-600 rounded-lg flex items-center justify-center">
                          <i className="ri-bar-chart-line text-white text-sm"></i>
                        </div>
                        <div className="ml-3">
                          <p className="text-sm text-gray-600">完成度</p>
                          <p className="text-xl font-bold text-purple-600">{project.progress}%</p>
                        </div>
                      </div>
                    </div>
                  </div>

                  {/* 详细信息 - 企业/个人不同展示 */}
                  {project.type === 'enterprise' ? (
                    <div className="bg-gray-50 rounded-lg p-6">
                      <h3 className="text-lg font-semibold text-gray-900 mb-4">企业基本信息</h3>
                      <div className="grid grid-cols-2 gap-4">
                        <div>
                          <p className="text-sm text-gray-600">注册资本</p>
                          <p className="font-medium text-gray-900">暂无数据</p>
                        </div>
                        <div>
                          <p className="text-sm text-gray-600">成立日期</p>
                          <p className="font-medium text-gray-900">暂无数据</p>
                        </div>
                        <div>
                          <p className="text-sm text-gray-600">所属行业</p>
                          <p className="font-medium text-gray-900">暂无数据</p>
                        </div>
                        <div>
                          <p className="text-sm text-gray-600">员工规模</p>
                          <p className="font-medium text-gray-900">暂无数据</p>
                        </div>
                        <div>
                          <p className="text-sm text-gray-600">法定代表人</p>
                          <p className="font-medium text-gray-900">暂无数据</p>
                        </div>
                        <div>
                          <p className="text-sm text-gray-600">经营范围</p>
                          <p className="font-medium text-gray-900">暂无数据</p>
                        </div>
                      </div>
                    </div>
                  ) : (
                    <div className="bg-gray-50 rounded-lg p-6">
                      <h3 className="text-lg font-semibold text-gray-900 mb-4">个人基本信息</h3>
                      <div className="grid grid-cols-2 gap-4">
                        <div>
                          <p className="text-sm text-gray-600">年龄</p>
                          <p className="font-medium text-gray-900">暂无数据</p>
                        </div>
                        <div>
                          <p className="text-sm text-gray-600">学历</p>
                          <p className="font-medium text-gray-900">暂无数据</p>
                        </div>
                        <div>
                          <p className="text-sm text-gray-600">职业</p>
                          <p className="font-medium text-gray-900">暂无数据</p>
                        </div>
                        <div>
                          <p className="text-sm text-gray-600">工作年限</p>
                          <p className="font-medium text-gray-900">暂无数据</p>
                        </div>
                        <div>
                          <p className="text-sm text-gray-600">月收入</p>
                          <p className="font-medium text-gray-900">暂无数据</p>
                        </div>
                        <div>
                          <p className="text-sm text-gray-600">婚姻状况</p>
                          <p className="font-medium text-gray-900">暂无数据</p>
                        </div>
                      </div>
                    </div>
                  )}
                </div>

                {/* 侧边栏 */}
                <div className="space-y-6">
                  {/* 报告下载状态 */}
                  <div className="bg-gray-50 rounded-lg p-4">
                    <h4 className="font-semibold text-gray-900 mb-3">征信报告</h4>
                    {project.progress >= 75 ? (
                      <div className="space-y-3">
                        <div className="flex items-center text-green-600">
                          <i className="ri-checkbox-circle-fill mr-2"></i>
                          <span className="text-sm">报告已生成</span>
                        </div>
                        <button
                          onClick={handleDownloadReport}
                          className="w-full px-4 py-2 bg-blue-600 text-white rounded-lg hover:bg-blue-700 transition-colors text-sm font-medium whitespace-nowrap"
                        >
                          <i className="ri-file-pdf-line mr-2"></i>
                          下载PDF报告
                        </button>
                      </div>
                    ) : (
                      <div className="space-y-3">
                        <div className="flex items-center text-yellow-600">
                          <i className="ri-time-line mr-2"></i>
                          <span className="text-sm">报告生成中...</span>
                        </div>
                        <div className="text-xs text-gray-500">
                          预计还需 {Math.ceil((100 - project.progress) / 25)} 个工作日完成
                        </div>
                        <button
                          onClick={() => setShowDownloadModal(true)}
                          className="w-full px-4 py-2 bg-gray-300 text-gray-500 rounded-lg cursor-not-allowed text-sm font-medium whitespace-nowrap"
                          disabled
                        >
                          <i className="ri-download-line mr-2"></i>
                          暂不可下载
                        </button>
                      </div>
                    )}
                  </div>

                  {/* 快速操作 */}
                  <div className="bg-gray-50 rounded-lg p-4">
                    <h4 className="font-semibold text-gray-900 mb-3">快速操作</h4>
                    <div className="space-y-2">
                      <button
                        onClick={handleAddDocument}
                        className="w-full text-left px-3 py-2 text-sm text-gray-700 hover:bg-white rounded-md transition-colors"
                      >
                        <i className="ri-file-add-line mr-2"></i>添加文档
                      </button>
                      <button className="w-full text-left px-3 py-2 text-sm text-gray-700 hover:bg-white rounded-md transition-colors">
                        <i className="ri-refresh-line mr-2"></i>更新数据
                      </button>
                      <button className="w-full text-left px-3 py-2 text-sm text-gray-700 hover:bg-white rounded-md transition-colors">
                        <i className="ri-calendar-line mr-2"></i>设置提醒
                      </button>
                    </div>
                  </div>
                </div>
              </div>
            )}

            {/* 企业特有标签页 */}
            {project.type === 'enterprise' && activeTab === 'financial' && (
              <div className="grid grid-cols-1 lg:grid-cols-2 gap-6">
                <div className="space-y-4">
                  <h3 className="text-lg font-semibold text-gray-900">财务指标</h3>
                  {financialLoading ? (
                    <div className="bg-gray-50 rounded-lg p-4 flex items-center justify-center h-32">
                      <p className="text-gray-500">加载财务数据中...</p>
                    </div>
                  ) : financialData ? (
                    <div className="bg-gray-50 rounded-lg p-4">
                      <div className="grid grid-cols-2 gap-4">
                        <div>
                          <p className="text-sm text-gray-600">资产总额</p>
                          <p className="text-xl font-bold text-blue-600">
                            {financialData.assets?.current ? `${(financialData.assets.current / 10000).toFixed(1)}万元` : '暂无数据'}
                          </p>
                        </div>
                        <div>
                          <p className="text-sm text-gray-600">营业收入</p>
                          <p className="text-xl font-bold text-green-600">
                            {financialData.revenue?.current ? `${(financialData.revenue.current / 10000).toFixed(1)}万元` : '暂无数据'}
                          </p>
                        </div>
                        <div>
                          <p className="text-sm text-gray-600">净利润</p>
                          <p className="text-xl font-bold text-purple-600">
                            {financialData.profit?.current ? `${financialData.profit.current}万元` : '暂无数据'}
                          </p>
                        </div>
                        <div>
                          <p className="text-sm text-gray-600">负债总额</p>
                          <p className="text-xl font-bold text-yellow-600">
                            {financialData.liabilities?.current ? `${(financialData.liabilities.current / 10000).toFixed(1)}万元` : '暂无数据'}
                          </p>
                        </div>
                        <div>
                          <p className="text-sm text-gray-600">收入增长率</p>
                          <p className="text-xl font-bold text-indigo-600">
                            {financialData.revenue?.growth ? `${financialData.revenue.growth}%` : '暂无数据'}
                          </p>
                        </div>
                        <div>
                          <p className="text-sm text-gray-600">利润增长率</p>
                          <p className="text-xl font-bold text-pink-600">
                            {financialData.profit?.growth ? `${financialData.profit.growth}%` : '暂无数据'}
                          </p>
                        </div>
                      </div>
                      <div className="mt-4 pt-4 border-t border-gray-200">
                        <p className="text-xs text-gray-500">
                          财务数据概览（暂时使用默认数据）
                        </p>
                      </div>
                    </div>
                  ) : (
                    <div className="bg-gray-50 rounded-lg p-4 flex items-center justify-center h-32">
                      <p className="text-gray-500">暂无财务数据</p>
                    </div>
                  )}
                </div>
                <div className="space-y-4">
                  <h3 className="text-lg font-semibold text-gray-900">财务比率分析</h3>
                  {financialData ? (
                    <div className="bg-gray-50 rounded-lg p-4">
                      <div className="space-y-3">
                        <div className="flex justify-between items-center">
                          <span className="text-sm text-gray-600">资产增长率</span>
                          <span className="font-medium">{financialData.assets?.growth ? `${financialData.assets.growth}%` : '暂无数据'}</span>
                        </div>
                        <div className="flex justify-between items-center">
                          <span className="text-sm text-gray-600">收入增长率</span>
                          <span className={`font-medium ${financialData.revenue?.growth && financialData.revenue.growth > 0 ? 'text-green-600' : 'text-red-600'}`}>
                            {financialData.revenue?.growth ? `${financialData.revenue.growth}%` : '暂无数据'}
                          </span>
                        </div>
                        <div className="flex justify-between items-center">
                          <span className="text-sm text-gray-600">利润增长率</span>
                          <span className={`font-medium ${financialData.profit?.growth && financialData.profit.growth > 0 ? 'text-green-600' : 'text-red-600'}`}>
                            {financialData.profit?.growth ? `${financialData.profit.growth}%` : '暂无数据'}
                          </span>
                        </div>
                        <div className="flex justify-between items-center">
                          <span className="text-sm text-gray-600">负债增长率</span>
                          <span className={`font-medium ${financialData.liabilities?.growth && financialData.liabilities.growth > 0 ? 'text-red-600' : 'text-green-600'}`}>
                            {financialData.liabilities?.growth ? `${financialData.liabilities.growth}%` : '暂无数据'}
                          </span>
                        </div>

                      </div>
                    </div>
                  ) : (
                    <div className="bg-gray-50 rounded-lg p-4 h-64 flex items-center justify-center">
                      <p className="text-gray-500">暂无财务比率数据</p>
                    </div>
                  )}
                </div>
              </div>
            )}

            {project.type === 'enterprise' && activeTab === 'business' && (
              <div>
                <h3 className="text-lg font-semibold text-gray-900 mb-6">经营状况分析</h3>
                {businessLoading ? (
                  <div className="flex items-center justify-center h-32">
                    <p className="text-gray-500">加载经营状况数据中...</p>
                  </div>
                ) : businessStatus ? (
                  <div className="space-y-6">
                    <div className="grid grid-cols-1 md:grid-cols-2 gap-6">
                      <div className="border border-gray-200 rounded-lg p-4">
                        <h4 className="font-semibold text-gray-900 mb-3">经营状态</h4>
                        <div className="space-y-3">
                          <div className="flex justify-between items-center">
                            <span className="text-sm text-gray-600">运营状态</span>
                            <span className={`px-2 py-1 rounded text-xs font-medium ${businessStatus.operatingStatus === 'normal' ? 'bg-green-100 text-green-800' : businessStatus.operatingStatus === 'warning' ? 'bg-yellow-100 text-yellow-800' : 'bg-red-100 text-red-800'}`}>
                              {businessStatus.operatingStatus === 'normal' ? '正常' : businessStatus.operatingStatus === 'warning' ? '预警' : '风险'}
                            </span>
                          </div>
                          <div className="flex justify-between items-center">
                            <span className="text-sm text-gray-600">信用评级</span>
                            <span className="font-medium text-blue-600">{businessStatus.creditRating}</span>
                          </div>
                          <div className="flex justify-between items-center">
                            <span className="text-sm text-gray-600">风险等级</span>
                            <span className={`px-2 py-1 rounded text-xs font-medium ${businessStatus.riskLevel === 'low' ? 'bg-green-100 text-green-800' : businessStatus.riskLevel === 'medium' ? 'bg-yellow-100 text-yellow-800' : 'bg-red-100 text-red-800'}`}>
                              {businessStatus.riskLevel === 'low' ? '低风险' : businessStatus.riskLevel === 'medium' ? '中风险' : '高风险'}
                            </span>
                          </div>
                        </div>
                      </div>
                      <div className="border border-gray-200 rounded-lg p-4">
                        <h4 className="font-semibold text-gray-900 mb-3">合规评估</h4>
                        <div className="space-y-3">
                          <div className="flex justify-between items-center">
                            <span className="text-sm text-gray-600">合规评分</span>
                            <span className="text-lg font-bold text-blue-600">{businessStatus.complianceScore}/100</span>
                          </div>
                          <div className="flex justify-between items-center">
                            <span className="text-sm text-gray-600">市场地位</span>
                            <span className="font-medium text-green-600">{businessStatus.marketPosition}</span>
                          </div>
                        </div>
                      </div>
                    </div>

                    <div className="border border-gray-200 rounded-lg p-4">
                      <h4 className="font-semibold text-gray-900 mb-3">业务范围</h4>
                      <div className="flex flex-wrap gap-2">
                        {businessStatus.businessScope.map((scope, index) => (
                          <span key={index} className="px-3 py-1 bg-blue-100 text-blue-800 rounded-full text-sm">
                            {scope}
                          </span>
                        ))}
                      </div>
                    </div>

                    <div className="text-xs text-gray-500 text-center">
                      经营状况概览（暂时使用默认数据）
                    </div>
                  </div>
                ) : (
                  <div className="flex items-center justify-center h-32">
                    <p className="text-gray-500">暂无经营状况数据</p>
                  </div>
                )}
              </div>
            )}

            {/* 个人特有标签页 */}
            {project.type === 'individual' && activeTab === 'credit' && (
              <div>
                <h3 className="text-lg font-semibold text-gray-900 mb-6">信用记录详情</h3>
                <div className="grid grid-cols-1 lg:grid-cols-2 gap-6">
                  <div className="space-y-4">
                    <div className="border border-gray-200 rounded-lg p-4">
                      <h4 className="font-semibold text-gray-900 mb-3">信贷记录</h4>
                      <div className="space-y-3">
                        <div className="flex justify-between">
                          <span className="text-sm text-gray-600">信用卡数量</span>
                          <span className="font-medium">3张</span>
                        </div>
                        <div className="flex justify-between">
                          <span className="text-sm text-gray-600">贷款笔数</span>
                          <span className="font-medium">1笔</span>
                        </div>
                        <div className="flex justify-between">
                          <span className="text-sm text-gray-600">逾期次数</span>
                          <span className="font-medium text-green-600">0次</span>
                        </div>
                        <div className="flex justify-between">
                          <span className="text-sm text-gray-600">征信查询次数</span>
                          <span className="font-medium">12次/年</span>
                        </div>
                      </div>
                    </div>
                  </div>
                  <div className="space-y-4">
                    <div className="border border-gray-200 rounded-lg p-4">
                      <h4 className="font-semibold text-gray-900 mb-3">还款能力</h4>
                      <div className="space-y-3">
                        <div className="flex justify-between">
                          <span className="text-sm text-gray-600">月收入</span>
                          <span className="font-medium">暂无数据</span>
                        </div>
                        <div className="flex justify-between">
                          <span className="text-sm text-gray-600">月支出</span>
                          <span className="font-medium">12000元</span>
                        </div>
                        <div className="flex justify-between">
                          <span className="text-sm text-gray-600">负债收入比</span>
                          <span className="font-medium text-green-600">25%</span>
                        </div>
                        <div className="flex justify-between">
                          <span className="text-sm text-gray-600">可贷额度</span>
                          <span className="font-medium text-blue-600">80万元</span>
                        </div>
                      </div>
                    </div>
                  </div>
                </div>
              </div>
            )}

            {project.type === 'individual' && activeTab === 'income' && (
              <div>
                <h3 className="text-lg font-semibold text-gray-900 mb-6">收入分析报告</h3>
                <div className="grid grid-cols-1 lg:grid-cols-3 gap-6">
                  <div className="lg:col-span-2">
                    <div className="bg-gray-50 rounded-lg p-6 h-64 flex items-center justify-center">
                      <p className="text-gray-500">收入趋势图表</p>
                    </div>
                  </div>
                  <div className="space-y-4">
                    <div className="border border-gray-200 rounded-lg p-4">
                      <h4 className="font-semibold text-gray-900 mb-3">收入构成</h4>
                      <div className="space-y-2">
                        <div className="flex justify-between text-sm">
                          <span className="text-gray-600">工资收入</span>
                          <span className="font-medium">85%</span>
                        </div>
                        <div className="flex justify-between text-sm">
                          <span className="text-gray-600">投资收益</span>
                          <span className="font-medium">10%</span>
                        </div>
                        <div className="flex justify-between text-sm">
                          <span className="text-gray-600">其他收入</span>
                          <span className="font-medium">5%</span>
                        </div>
                      </div>
                    </div>
                  </div>
                </div>
              </div>
            )}

            {/* 通用标签页 */}
            {activeTab === 'documents' && (
              <div>
                <div className="flex items-center justify-between mb-6">
                  <h3 className="text-lg font-semibold text-gray-900">项目文档</h3>
                  <button 
                    onClick={handleAddDocument}
                    className="px-4 py-2 bg-blue-600 text-white rounded-lg hover:bg-blue-700 transition-colors text-sm font-medium whitespace-nowrap"
                  >
                    <i className="ri-upload-line mr-2"></i>
                    上传文档
                  </button>
                </div>
                {documentsLoading ? (
                  <div className="flex items-center justify-center h-32">
                    <div className="text-center">
                      <div className="animate-spin rounded-full h-6 w-6 border-b-2 border-blue-600 mx-auto mb-2"></div>
                      <p className="text-gray-600 text-sm">加载文档列表...</p>
                    </div>
                  </div>
                ) : (
                  <div className="space-y-4">
                    {documents.length > 0 ? documents.map((doc) => (
                      <div key={doc.id} className="flex items-center space-x-4 p-4 border border-gray-100 rounded-lg hover:bg-gray-50 transition-all duration-200 ease-in-out transform hover:scale-[1.01] hover:shadow-md">
                        <div className="w-10 h-10 flex items-center justify-center rounded-lg bg-gray-100">
                          <i className={`${getFileIcon(doc.type)} text-lg`}></i>
                        </div>
                        
                        <div className="flex-1 min-w-0">
                          <div className="flex items-center justify-between mb-1">
                            <h4 className="font-medium text-gray-800 truncate">{doc.name}</h4>
                          </div>
                          <div className="flex items-center text-sm text-gray-600 space-x-4">
                            <span>{doc.project}</span>
                            <span>•</span>
                            <span>{doc.size}</span>
                            <span>•</span>
                            <span>{doc.uploadTime}</span>
                          </div>
                          
                          {(doc.status === 'uploading' || doc.status === 'processing' || doc.status === 'uploading_to_kb' || doc.status === 'parsing_kb') && (
                            <div className="mt-2 flex items-center space-x-2">
                              <div className="animate-spin rounded-full h-4 w-4 border-2 border-gray-300 border-t-blue-600"></div>
                              <span className="text-xs text-gray-600">
                                {doc.status === 'uploading' && '正在上传...'}
                                {doc.status === 'processing' && '正在处理文件...'}
                                {doc.status === 'uploading_to_kb' && '正在上传到知识库...'}
                                {doc.status === 'parsing_kb' && '正在知识库中解析...'}
                              </span>
                            </div>
                          )}
                          
                          {(doc.status === 'failed' || doc.status === 'kb_parse_failed') && (
                            <div className="mt-2 flex items-center space-x-2">
                              <button
                                onClick={() => handleRetryDocument(doc.id, doc.name)}
                                className="text-xs bg-orange-600 text-white px-2 py-1 rounded hover:bg-orange-700 transition-colors"
                              >
                                重试处理
                              </button>
                            </div>
                          )}
                        </div>
                        
                        <div className="flex items-center space-x-3">
                          <span className={`px-2 py-1 text-xs font-medium rounded-full ${getDocumentStatusColor(doc.status)}`}>
                            {getDocumentStatusText(doc.status)}
                          </span>
                          <div className="flex items-center space-x-2">
                            <button
                              onClick={() => handleDownloadDocument(doc.id, doc.name)}
                              className="w-8 h-8 flex items-center justify-center rounded-lg hover:bg-gray-200 transition-all duration-200 btn-hover-scale"
                              title="下载文档"
                            >
                              <i className="ri-download-line text-gray-600"></i>
                            </button>
                            <button
                              onClick={() => handlePreviewDocument(doc.id, doc.name)}
                              className="w-8 h-8 flex items-center justify-center rounded-lg hover:bg-blue-100 transition-all duration-200 btn-hover-scale"
                              title="预览文档"
                              disabled={doc.status !== 'completed'}
                            >
                              <i className={`ri-eye-line ${doc.status === 'completed' ? 'text-blue-600' : 'text-gray-400'}`}></i>
                            </button>
                            <button
                              onClick={() => handleDeleteDocument(doc.id)}
                              className="w-8 h-8 flex items-center justify-center rounded-lg hover:bg-red-100 transition-all duration-200 btn-hover-scale"
                              title="删除文档"
                            >
                              <i className="ri-delete-bin-line text-red-600"></i>
                            </button>
                          </div>
                        </div>
                      </div>
                    )) : (
                      <div className="text-center py-8">
                        <i className="ri-file-list-line text-4xl text-gray-300 mb-2"></i>
                        <p className="text-gray-500">暂无文档</p>
                        <p className="text-sm text-gray-400 mt-1">点击上传文档按钮添加项目相关文档</p>
                      </div>
                    )}
                  </div>
                )}
              </div>
            )}

            {activeTab === 'timeline' && (
              <div>
                <h3 className="text-lg font-semibold text-gray-900 mb-6">项目时间轴</h3>
                {timelineLoading ? (
                  <div className="flex items-center justify-center py-8">
                    <div className="animate-spin rounded-full h-8 w-8 border-b-2 border-blue-600"></div>
                    <span className="ml-2 text-gray-600">加载时间轴数据...</span>
                  </div>
                ) : (timelineEvents && timelineEvents.length > 0) ? (
                  <div className="space-y-4">
                    {timelineEvents.map((item, index) => (
                      <div key={item.id || index} className="flex items-start">
                        <div
                          className={`w-3 h-3 rounded-full mt-2 mr-4 flex-shrink-0 ${
                            item.status === 'completed' ? 'bg-green-500' :
                            item.status === 'processing' ? 'bg-blue-500' : 'bg-gray-300'
                          }`}
                        ></div>
                        <div className="flex-1">
                          <div className="flex items-center justify-between">
                            <h4 className="font-medium text-gray-900">{item.title || '未命名事件'}</h4>
                            <span className="text-sm text-gray-500">
                              {item.date ? new Date(item.date).toLocaleDateString('zh-CN') : '未知日期'}
                            </span>
                          </div>
                          {item.description && (
                            <p className="text-sm text-gray-600 mt-1">{item.description}</p>
                          )}
                          <div className="flex items-center justify-between mt-2">
                            <div
                              className={`inline-flex px-2 py-1 rounded-full text-xs ${
                                item.status === 'completed'
                                  ? 'bg-green-100 text-green-800'
                                  : item.status === 'processing'
                                  ? 'bg-blue-100 text-blue-800'
                                  : 'bg-gray-100 text-gray-600'
                              }`}
                            >
                              {item.status === 'completed' ? '已完成' :
                               item.status === 'processing' ? '进行中' : '待处理'}
                            </div>

                          </div>

                        </div>
                      </div>
                    ))}
                  </div>
                ) : (
                  <div className="text-center py-8 text-gray-500">
                    <i className="ri-time-line text-4xl mb-2 block"></i>
                    <p>暂无时间轴数据</p>
                    <p className="text-sm mt-1">项目创建后，相关事件将在此处显示</p>
                  </div>
                )}
              </div>
            )}

            {activeTab === 'progress' && (
              <div>
                <h3 className="text-lg font-semibold text-gray-900 mb-6">进度详情</h3>
                <div className="grid grid-cols-1 lg:grid-cols-2 gap-6">
                  <div className="space-y-4">
                    <div className="border border-gray-200 rounded-lg p-4">
                      <h4 className="font-medium text-gray-900 mb-3">任务进度</h4>
                      <div className="space-y-3">
                        <div>
                          <div className="flex justify-between text-sm mb-1">
                            <span>数据收集</span>
                            <span>100%</span>
                          </div>
                          <div className="w-full bg-gray-200 rounded-full h-2">
                            <div className="bg-green-500 h-2 rounded-full" style={{ width: '100%' }}></div>
                          </div>
                        </div>
                        <div>
                          <div className="flex justify-between text-sm mb-1">
                            <span>风险分析</span>
                            <span>85%</span>
                          </div>
                          <div className="w-full bg-gray-200 rounded-full h-2">
                            <div className="bg-blue-500 h-2 rounded-full" style={{ width: '85%' }}></div>
                          </div>
                        </div>
                        <div>
                          <div className="flex justify-between text-sm mb-1">
                            <span>报告生成</span>
                            <span>60%</span>
                          </div>
                          <div className="w-full bg-gray-200 rounded-full h-2">
                            <div className="bg-yellow-500 h-2 rounded-full" style={{ width: '60%' }}></div>
                          </div>
                        </div>
                        <div>
                          <div className="flex justify-between text-sm mb-1">
                            <span>审核验证</span>
                            <span>30%</span>
                          </div>
                          <div className="w-full bg-gray-200 rounded-full h-2">
                            <div className="bg-red-500 h-2 rounded-full" style={{ width: '30%' }}></div>
                          </div>
                        </div>
                      </div>
                    </div>
                  </div>
                  <div className="space-y-4">
                    <div className="border border-gray-200 rounded-lg p-4">
                      <h4 className="font-medium text-gray-900 mb-3">里程碑</h4>
                      <div className="space-y-3">
                        <div className="flex items-center">
                          <i className="ri-checkbox-circle-fill text-green-500 mr-3"></i>
                          <span className="text-sm">项目启动</span>
                        </div>
                        <div className="flex items-center">
                          <i className="ri-checkbox-circle-fill text-green-500 mr-3"></i>
                          <span className="text-sm">数据收集完成</span>
                        </div>
                        <div className="flex items-center">
                          <i className="ri-checkbox-circle-line text-blue-500 mr-3"></i>
                          <span className="text-sm">初步分析完成</span>
                        </div>
                        <div className="flex items-center">
                          <i className="ri-checkbox-circle-line text-gray-400 mr-3"></i>
                          <span className="text-sm text-gray-500">最终报告提交</span>
                        </div>
                      </div>
                    </div>
                  </div>
                </div>
              </div>
            )}
          </div>
        </div>
      </div>

      {/* 编辑项目弹窗 */}
      {showEditModal && (
        <CreateProjectModal
          isOpen={showEditModal}
          onClose={() => setShowEditModal(false)}
          onSuccess={() => {
            setShowEditModal(false);
            // 重新加载项目数据
            router.refresh();
          }}
          editData={getEditData()}
        />
      )}

      {/* 下载提示弹窗 */}
      {showDownloadModal && (
        <div className="fixed inset-0 bg-black bg-opacity-50 flex items-center justify-center z-50">
          <div className="bg-white rounded-lg p-6 max-w-md w-full mx-4">
            <div className="flex items-center mb-4">
              <div className="w-10 h-10 bg-yellow-100 rounded-full flex items-center justify-center">
                <i className="ri-information-line text-yellow-600"></i>
              </div>
              <h3 className="text-lg font-semibold text-gray-900 ml-3">征信报告暂未完成</h3>
            </div>
            <p className="text-gray-600 mb-6">
              当前项目进度为 {project.progress}%，征信分析报告正在处理中。请等待项目完成度达到75%以上后再下载完整报告。
            </p>
            <div className="flex space-x-3">
              <button
                onClick={() => setShowDownloadModal(false)}
                className="flex-1 px-4 py-2 bg-gray-200 text-gray-800 rounded-lg hover:bg-gray-300 transition-colors"
              >
                关闭
              </button>
            </div>
          </div>
        </div>
      )}

      {/* 文档预览模态框 */}
      {previewDocument && (
        <DocumentPreview
          documentId={previewDocument.id}
          documentName={previewDocument.name}
          isOpen={!!previewDocument}
          onClose={handleClosePreview}
        />
      )}

      {/* 报告预览模态框 */}
      <ReportPreview
        isOpen={showReportPreview}
        onClose={() => setShowReportPreview(false)}
        companyName={project?.name || ''}
        projectId={project?.id || 0}
        isGenerating={project?.report_status === 'generating'}
        onReportDeleted={() => {
          // 报告删除后的回调，刷新页面以更新项目数据
          window.location.reload();
        }}
      />
    </div>
  );
}<|MERGE_RESOLUTION|>--- conflicted
+++ resolved
@@ -13,12 +13,9 @@
 import { BusinessStatus, TimelineEvent } from '@/services/projectDetailService';
 import { apiClient } from '@/services/api';
 import { Project } from '@/services/projectService';
-<<<<<<< HEAD
 import { useNotification } from '@/contexts/NotificationContext';
 import { useConfirm } from '@/contexts/ConfirmContext';
-=======
 import { streamingContentService } from '@/services/streamingContentService';
->>>>>>> 1cfd4b73
 
 interface ProjectDetailProps {
   projectId: string;
@@ -496,13 +493,8 @@
       } catch (error) {
         console.error('下载PDF报告失败:', error);
         const errorMessage = error instanceof Error ? error.message : '下载PDF报告失败，请稍后重试';
-<<<<<<< HEAD
         addNotification(errorMessage, 'error');
-        
-=======
-        alert(errorMessage);
-
->>>>>>> 1cfd4b73
+
         // 如果下载失败，可能是报告文件不存在，将状态重置为未生成
         // 这样用户可以重新生成报告
         if (errorMessage.includes('报告文件不存在') || errorMessage.includes('404')) {
@@ -637,9 +629,6 @@
         setShowReportPreview(true);
         console.log('报告生成已开始，项目ID:', project.id);
       } else {
-<<<<<<< HEAD
-        addNotification(response.data?.error || response.error || '启动报告生成失败', 'error');
-=======
         console.log('❌ 弹窗条件不满足:', {
           response_success: response.success,
           data_success: response.data?.success,
@@ -664,9 +653,8 @@
           if (project.id) {
             streamingContentService.setGeneratingStatus(project.id, false);
           }
-          alert(errorMessage || '启动报告生成失败');
+          addNotification(errorMessage || '启动报告生成失败', 'error');
         }
->>>>>>> 1cfd4b73
       }
     } catch (error) {
       console.error('Generate report error:', error);
@@ -932,7 +920,7 @@
       cancelText: '取消',
       type: 'warning'
     });
-    
+
     if (!confirmed) {
       return;
     }
@@ -967,7 +955,7 @@
       cancelText: '取消',
       type: 'danger'
     });
-    
+
     if (!confirmed) {
       return;
     }
